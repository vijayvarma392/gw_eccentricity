"""
Base module to measure eccentricity and mean anomaly for given waveform data.

Part of Defining eccentricity project
"""

import numpy as np
from .utils import peak_time_via_quadratic_fit, check_kwargs_and_set_defaults
from .utils import amplitude_using_all_modes
from .utils import time_deriv_4thOrder
from .utils import interpolate
from .utils import get_interpolant
from .utils import get_default_spline_kwargs
from .utils import debug_message
from .plot_settings import use_fancy_plotsettings, colorsDict, labelsDict
from .plot_settings import figWidthsTwoColDict, figHeightsDict
import matplotlib.pyplot as plt
import copy


class eccDefinition:
    """Measure eccentricity from given waveform data dictionary."""

    def __init__(self, dataDict, num_orbits_to_exclude_before_merger=2,
                 extra_kwargs=None):
        """Init eccDefinition class.

        parameters:
        ---------
        dataDict:
            Dictionary containing waveform modes dict, time etc. Should follow
            the format:
            dataDict = {"t": time,
                        "hlm": modeDict,
                        "t_zeroecc": time,
                        "hlm_zeroecc": modeDict,
                       },
            "t" and "hlm" are mandatory. "t_zeroecc" and "hlm_zeroecc" are only
            required for ResidualAmplitude and ResidualFrequency methods, but
            if provided, they are used for additional diagnostic plots, which
            can be helpful for all methods. Any other keys in dataDict will be
            ignored, with a warning.

            The recognized keys are:
            - "t": 1d array of times.
                - Should be uniformly sampled, with a small enough time step
                  that omega22(t) can be accurately computed. We use a
                  4th-order finite difference scheme. In dimensionless units,
                  we recommend a time step of dtM = 0.1M to be conservative,
                  but you may be able to get away with larger time steps like
                  dtM = 1M. The corresponding time step in seconds would be dtM
                  * M * lal.MTSUN_SI, where M is the total mass in Solar
                  masses.
                - We do not require the waveform peak amplitude to occur at any
                  specific time, but tref_in should follow the same convention
                  for peak time as "t".
            - "hlm": Dictionary of waveform modes associated with "t".
                - Should have the format:
                    modeDict = {(l1, m1): h_{l1, m1},
                                (l2, m2): h_{l2, m2},
                                ...
                               },
                    where h_{l, m} is a 1d complex array representing the (l,
                    m) waveform mode. Should contain at least the (2, 2) mode,
                    but more modes can be included, as indicated by the
                    ellipsis '...'  above.
            - "t_zeroecc" and "hlm_zeroecc":
                - Same as above, but for the quasicircular counterpart to the
                  eccentric waveform. The quasicircular counterpart can be
                  obtained by evaluating a waveform model by keeping the rest
                  of the binary parameters fixed (same as the ones used to
                  generate "hlm") but setting the eccentricity to zero. For NR,
                  if such a quasicircular counterpart is not available, we
                  recommend using quasicircular models like NRHybSur3dq8 or
                  PhenomT, depending on the mass ratio and spins.
                - "t_zeroecc" should be uniformly spaced, but does not have to
                  follow the same time step as that of "t", as long as the step
                  size is small enough to compute the frequency. Similarly,
                  peak time does not have to match that of "t".
                - We require that "hlm_zeroecc" be at least as long as "hlm" so
                  that residual amplitude/frequency can be computed.

        num_orbits_to_exclude_before_merger:
                Can be None or a non negative number.
                If None, the full waveform data (even post-merger) is used for
                finding extrema, but this might cause interpolation issues.
                For a non negative num_orbits_to_exclude_before_merger, that
                many orbits prior to merger are excluded when finding extrema.
                If your waveform does not have a merger (e.g. PN/EMRI), use
                num_orbits_to_exclude_before_merger = None.

                The default value is chosen via an investigation on a set of NR
                waveforms. See the following wiki page for more details,
                https://github.com/vijayvarma392/gw_eccentricity/wiki/NR-investigation-to-set-default-number-of-orbits-to-exclude-before-merger
                Default: 2.

        extra_kwargs: A dict of any extra kwargs to be passed. Allowed kwargs
            are:
            spline_kwargs:
                Dictionary of arguments to be passed to the spline
                interpolation routine
                (scipy.interpolate.InterpolatedUnivariateSpline) used to
                compute omega22_pericenters(t) and omega22_apocenters(t).
                Defaults are set using utils.get_default_spline_kwargs

            extrema_finding_kwargs:
                Dictionary of arguments to be passed to the extrema finder,
                scipy.signal.find_peaks.
                The Defaults are the same as those of scipy.signal.find_peaks,
                except for the "width", which sets the minimum allowed "full
                width at half maximum" for the extrema. Setting this can help
                avoid false extrema in noisy data (for example, due to junk
                radiation in NR). The default for "width" is set using phi22(t)
                near the merger. Starting from 4 cycles of the (2, 2) mode
                before the merger, we find the number of time steps taken to
                cover 2 cycles, let's call this "the gap". Note that 2 cycles
                of the (2, 2) mode are approximately one orbit, so this allows
                us to approximate the smallest gap between two
                pericenters/apocenters. However, to be conservative, we divide
                this gap by 4 and set it as the width parameter for
                find_peaks. See
                eccDefinition.get_width_for_peak_finder_from_phase22 for more
                details.

            debug_level: int
                Controls the output of warnings, depending on the value passed:
                -1: All warnings are suppressed. NOTE: Use at your own risk!
                0: Only important warnings are issued.
                1: All warnings are issued. Use when investigating.
                2: All warnings become exceptions.
                Default: 0.

            debug_plots: bool
                If True, diagnostic plots are generated. This can be
                computationally expensive and should be used only for
                debugging purpose. When True, look for figures saved
                as `gwecc_{method_name}_*.pdf`.
                Default is False.

            omega22_averaging_method:
                Options for obtaining omega22_average(t) from the instantaneous
                omega22(t).
                - "orbit_averaged_omega22": First, orbit averages are obtained at each
                  pericenter by averaging omega22(t) over the time from the
                  current pericenter to the next one. This average value is
                  associated with the time at mid point between the current and
                  the next pericenter. Similarly orbit averages are computed at
                  apocenters.  Finally, a spline interpolant is constructed
                  between all of these orbit averages at extrema
                  locations. However, the final time over which the spline is
                  constructed is constrained to be between tmin_for_fref and
                  tmax_for_fref which are close to tmin and tmax,
                  respectively. See eccDefinition.get_fref_bounds() for
                  details.
                - "mean_of_extrema_interpolants": The mean of
                  omega22_pericenters(t) and omega22_apocenters(t) is used as a
                  proxy for the average frequency.
                - "omega22_zeroecc": omega22(t) of the quasicircular
                  counterpart is used as a proxy for the average
                  frequency. This can only be used if "t_zeroecc" and
                  "hlm_zeroecc" are provided in dataDict.
                Default is "orbit_averaged_omega22".

            treat_mid_points_between_pericenters_as_apocenters:
                If True, instead of trying to find apocenter locations by
                looking for local minima in the data, we simply find the
                midpoints between pericenter locations and treat them as
                apocenters. This is helpful for eccentricities ~1 where
                pericenters are easy to find but apocenters are not.
                Default: False.

            kwargs_for_fits_methods:
                Extra kwargs to be passed to FrequencyFits and AmplitudeFits
                methods. See
                eccDefinitionUsingFrequencyFits.get_default_kwargs_for_fits_methods
                for allowed keys.
        """
<<<<<<< HEAD
        # check dataDict
        if dataDict is None:
            raise Exception("`dataDict` can not be `None`.")
        # check if there are unrecognized keys in the dataDict
        self.recognized_dataDict_keys = self.get_recognized_dataDict_keys()
        for kw in dataDict.keys():
            if kw not in self.recognized_dataDict_keys:
                warnings.warn(
                    f"kw {kw} is not a recognized key word in dataDict.")
=======
>>>>>>> d5c998e6
        # Truncate dataDict if num_orbits_to_exclude_before_merger is not None
        self.dataDict, self.t_merger, self.amp22_merger, min_width_for_extrema \
            = self.truncate_dataDict_if_necessary(
                dataDict, num_orbits_to_exclude_before_merger, extra_kwargs)
        self.t = self.dataDict["t"]
        # check if the time steps are equal, the derivative function
        # requires uniform time steps
        self.t_diff = np.diff(self.t)
        if not np.allclose(self.t_diff, self.t_diff[0]):
            raise Exception("Input time array must have uniform time steps.\n"
                            f"Time steps are {self.t_diff}")
        self.hlm = self.dataDict["hlm"]
        self.h22 = self.hlm[(2, 2)]
        self.amp22 = np.abs(self.h22)
        self.phase22 = - np.unwrap(np.angle(self.h22))
        self.omega22 = time_deriv_4thOrder(self.phase22,
                                           self.t[1] - self.t[0])
        # Sanity check various kwargs and set default values
        self.extra_kwargs = check_kwargs_and_set_defaults(
            extra_kwargs, self.get_default_extra_kwargs(),
            "extra_kwargs",
            "eccDefinition.get_default_extra_kwargs()")
        self.extrema_finding_kwargs = check_kwargs_and_set_defaults(
            self.extra_kwargs['extrema_finding_kwargs'],
            self.get_default_extrema_finding_kwargs(min_width_for_extrema),
            "extrema_finding_kwargs",
            "eccDefinition.get_default_extrema_finding_kwargs()")
        self.spline_kwargs = check_kwargs_and_set_defaults(
            self.extra_kwargs["spline_kwargs"],
            get_default_spline_kwargs(),
            "spline_kwargs",
            "utils.get_default_spline_kwargs()")
        self.available_averaging_methods \
            = self.get_available_omega22_averaging_methods()
        self.debug_level = self.extra_kwargs["debug_level"]
        self.debug_plots = self.extra_kwargs["debug_plots"]
        # check if there are unrecognized keys in the dataDict
        self.recognized_dataDict_keys = self.get_recognized_dataDict_keys()
        for kw in dataDict.keys():
            if kw not in self.recognized_dataDict_keys:
                debug_message(
                    f"kw {kw} is not a recognized key word in dataDict.",
                    debug_level=self.debug_level)
        # Measured values of eccentricities to perform diagnostic checks.  For
        # example to plot ecc vs time plot, or checking monotonicity of
        # eccentricity as a function of time. These are values of
        # eccentricities measured at t_for_checks where t_for_checks is the
        # time array in dataDict lying between tmin and tmax.  tmin is
        # max(t_pericenters, t_apocenters) and tmax is min(t_pericenters,
        # t_apocenters) Initially set to None, but will get computed when
        # necessary, in either derivative_of_eccentricity or plot_eccentricity.
        self.ecc_for_checks = None
        # Spline interpolant of measured eccentricity as function of time built
        # using ecc_for_checks at t_for_checks. This is used to get
        # first/second derivative of eccentricity with respect to time.
        # Initially set to None, but will get computed when necessary, in
        # derivative_of_eccentricity.
        self.ecc_interp = None
        # First derivative of eccentricity with respect to time at
        # t_for_checks. Will be used to check monotonicity, plot decc_dt
        # Initially set to None, but will get computed when necessary, either
        # in check_monotonicity_and_convexity or plot_decc_dt.
        self.decc_dt_for_checks = None
        # omega22_average and the associated time array. omega22_average is
        # used to convert a given fref to a tref. If fref is not specified,
        # these will remain as None. However, if get_omega22_average() is
        # called, these get set in that function.
        self.t_for_omega22_average = None
        self.omega22_average = None

        if "hlm_zeroecc" in self.dataDict:
            self.compute_res_amp_and_omega22()

    def get_recognized_dataDict_keys(self):
        """Get the list of recognized keys in dataDict."""
        list_of_keys = [
            "t",                # time array of waveform modes
            "hlm",              # Dict of eccentric waveform modes
            "t_zeroecc",        # time array of quasicircular waveform
            "hlm_zeroecc",      # Dict of quasicircular waveform modes
        ]
        return list_of_keys

    def truncate_dataDict_if_necessary(self,
                                       dataDict,
                                       num_orbits_to_exclude_before_merger,
                                       extra_kwargs):
        """Truncate dataDict if "num_orbits_to_exclude_before_merger" is not None.

        parameters:
        ----------
        dataDict:
            Dictionary containing modes and times.
        num_orbits_to_exclude_before_merger:
            Number of orbits to exclude before merger to get the truncated dataDict.
        extra_kwargs:
            Extra kwargs passed to the measure eccentricity.

        returns:
        --------
        dataDict:
            Truncated if num_orbits_to_exclude_before_merger is not None
            else the unchanged dataDict.
        t_merger:
            Merger time evaluated as the time of the global maximum of
            amplitude_using_all_modes. This is computed before the truncation.
        amp22_merger:
            Amplitude of the (2, 2) mode at t_merger. This is computed before
            the truncation.
        min_width_for_extrema:
            Minimum width for find_peaks function. This is computed before the
            truncation.
        """
        t = dataDict["t"]
        phase22 = - np.unwrap(np.angle(dataDict["hlm"][(2, 2)]))
        # We need to know the merger time of eccentric waveform.
        # This is useful, for example, to subtract the quasi circular
        # amplitude from eccentric amplitude in residual amplitude method
        # We also compute amp22 and phase22 at the merger which are needed
        # to compute location at certain number orbits earlier than merger
        # and to rescale amp22 by it's value at the merger (in AmplitudeFits)
        # respectively.
        t_merger = peak_time_via_quadratic_fit(
            t,
            amplitude_using_all_modes(dataDict["hlm"]))[0]
        merger_idx = np.argmin(np.abs(t - t_merger))
        amp22_merger = np.abs(dataDict["hlm"][(2, 2)])[merger_idx]
        phase22_merger = phase22[merger_idx]
        # Minimum width for peak finding function
        min_width_for_extrema = self.get_width_for_peak_finder_from_phase22(
            t, phase22, phase22_merger)
        if num_orbits_to_exclude_before_merger is not None:
            # Truncate the last num_orbits_to_exclude_before_merger number of
            # orbits before merger.
            # This helps in avoiding non-physical features in the omega22
            # interpolants through the pericenters and the apocenters due
            # to the data being too close to the merger.
            if num_orbits_to_exclude_before_merger < 0:
                raise ValueError(
                    "num_orbits_to_exclude_before_merger must be non-negative."
                    " Given value was {num_orbits}")
            index_num_orbits_earlier_than_merger \
                = self.get_index_at_num_orbits_earlier_than_merger(
                    phase22, phase22_merger,
                    num_orbits_to_exclude_before_merger)
            dataDict = copy.deepcopy(dataDict)
            for mode in dataDict["hlm"]:
                dataDict["hlm"][mode] \
                    = dataDict["hlm"][mode][
                        :index_num_orbits_earlier_than_merger]
            dataDict["t"] \
                = dataDict["t"][:index_num_orbits_earlier_than_merger]
        return dataDict, t_merger, amp22_merger, min_width_for_extrema

    def get_width_for_peak_finder_from_phase22(self,
                                               t,
                                               phase22,
                                               phase22_merger,
                                               num_orbits_before_merger=2):
        """Get the minimal value of `width` parameter for extrema finding.

        The extrema finding method, i.e., find_peaks from scipy.signal uses the
        `width` parameter to filter the array of peak locations using the
        condition that each peak in the filtered array has a width >= the value
        of `width`. Finally, the filtered array of peak locations is returned.

        The widths of the peaks in the initial array of peak locations are
        computed internally using scipy.signal.peak_widths. By default, the
        width is calculated at `rel_height=0.5` which gives the so-called Full
        Width at Half Maximum (FWHM). `rel_height` is provided as a percentage
        of the `prominence`. For details see the documentation of
        scipy.signal.peak_widths.

        If the `width` is too small then some noisy features in
        the signal might be mistaken for extrema and on the other hand if the
        `width` is too large then we might miss an extremum.

        This function uses phase22 (phase of the (2, 2) mode) to get a
        reasonable value of `width` by looking at the time scale over which the
        phase22 changes by about 4pi because the change in phase22 over one
        orbit would be approximately twice the change in the orbital phase
        which is about 2pi.  Finally, we divide this by 4 so that the `width`
        is always smaller than the separation between the two troughs
        surrounding the current peak. Otherwise, we risk missing a
        few extrema very close to the merger.

        Parameters:
        -----------
        t:
            Time array.
        phase22:
            Phase of the (2, 2) mode.
        phase22_merger:
            Phase of the (2, 2) mode at the merger.
        num_orbits_before_merger:
            Number of orbits before merger to get the time at which the `width`
            parameter is determined. We want to do this near the merger as this
            is where the time between extrema is the smallest, and the `width`
            parameter sets the minimal width of a peak in the signal.
            Default is 2.

        Returns:
        -------
        width:
            Minimal `width` to filter out noisy extrema.
        """
        # get the time for getting width at num orbits before merger.
        # for 22 mode phase changes about 2 * 2pi for each orbit.
        t_at_num_orbits_before_merger = t[
            self.get_index_at_num_orbits_earlier_than_merger(
                phase22, phase22_merger, num_orbits_before_merger)]
        t_at_num_minus_one_orbits_before_merger = t[
            self.get_index_at_num_orbits_earlier_than_merger(
                phase22, phase22_merger, num_orbits_before_merger-1)]
        # change in time over which phase22 change by 4 pi
        # between num_orbits_before_merger and num_orbits_before_merger - 1
        dt = (t_at_num_minus_one_orbits_before_merger
              - t_at_num_orbits_before_merger)
        # get the width using dt and the time step
        width = dt / (t[1] - t[0])
        # we want to use a width to select a peak/trough such that it is always
        # smaller than the separation between the troughs/peaks surrounding the
        # given peak/trough, otherwise we might miss a few extrema near merger
        return int(width / 4)

    def get_index_at_num_orbits_earlier_than_merger(self,
                                                    phase22,
                                                    phase22_merger,
                                                    num_orbits):
        """Get the index of time num orbits earlier than merger.

        parameters:
        -----------
        phase22:
            1d array of phase of (2, 2) mode of the full waveform.
        phase22_merger:
            Phase of (2, 2) mode at the merger.
        num_orbits:
            Number of orbits earlier than merger to use for computing
            the index of time.
        """
        # one orbit changes the 22 mode phase by 4 pi since
        # omega22 = 2 omega_orb
        phase22_num_orbits_earlier_than_merger = (phase22_merger
                                                  - 4 * np.pi
                                                  * num_orbits)
        # check if the waveform is longer than num_orbits
        if phase22_num_orbits_earlier_than_merger < phase22[0]:
            raise Exception(f"Trying to find index at {num_orbits}"
                            " orbits earlier than the merger but the waveform"
                            f" has less than {num_orbits} orbits of data.")
        return np.argmin(np.abs(
            phase22 - phase22_num_orbits_earlier_than_merger))

    def get_default_extrema_finding_kwargs(self, width):
        """Defaults for extrema_finding_kwargs."""
        default_extrema_finding_kwargs = {
            "height": None,
            "threshold": None,
            "distance": None,
            "prominence": None,
            "width": width,
            "wlen": None,
            "rel_height": 0.5,
            "plateau_size": None}
        return default_extrema_finding_kwargs

    def get_default_extra_kwargs(self):
        """Defaults for additional kwargs."""
        default_extra_kwargs = {
            "spline_kwargs": {},
            "num_orbits_to_exclude_before_merger": 1,
            "extrema_finding_kwargs": {},   # Gets overridden in methods like
                                            # eccDefinitionUsingAmplitude
            "debug_level": 0,
            "debug_plots": False,
            "omega22_averaging_method": "orbit_averaged_omega22",
            "treat_mid_points_between_pericenters_as_apocenters": False,
            "refine_extrema": False,
            "kwargs_for_fits_methods": {},  # Gets overriden in fits methods
        }
        return default_extra_kwargs

    def find_extrema(self, extrema_type="pericenters"):
        """Find the extrema in the data.

        parameters:
        -----------
        extrema_type:
            Either "pericenters" or "apocenters".

        returns:
        ------
        array of positions of extrema.
        """
        raise NotImplementedError("Please override me.")

    def drop_extra_extrema_at_ends(self, pericenters, apocenters):
        """Drop extra extrema at the start and the end of the data.

        Drop extrema at the end: If there are more than one
        apocenters/pericenters after the last pericenters/pericenters then drop
        the extra apocenters/pericenters.

        Drop extrema at the start of the data. If there are more than one
        apocenters/pericenters before the first pericenters/apocenters then
        drop the extra apocenters/pericenters.
        """
        # At the end of the data
        pericenters_at_end = pericenters[pericenters > apocenters[-1]]
        if len(pericenters_at_end) > 1:
            debug_message(
                f"Found {len(pericenters_at_end) - 1} extra pericenters at the"
                " end. The extra pericenters are not used when building the "
                "spline.", self.debug_level, important=False)
            pericenters = pericenters[pericenters <= pericenters_at_end[0]]
        apocenters_at_end = apocenters[apocenters > pericenters[-1]]
        if len(apocenters_at_end) > 1:
            debug_message(
                f"Found {len(apocenters_at_end) - 1} extra apocenters at the "
                "end. The extra apocenters are not used when building the "
                "spline.", self.debug_level, important=False)
            apocenters = apocenters[apocenters <= apocenters_at_end[0]]

        # At the start of the data
        pericenters_at_start = pericenters[pericenters < apocenters[0]]
        if len(pericenters_at_start) > 1:
            debug_message(
                f"Found {len(pericenters_at_start) - 1} extra pericenters at "
                "the start. The extra pericenters are not used when building "
                "the spline.", self.debug_level, important=False)
            pericenters = pericenters[pericenters >= pericenters_at_start[-1]]
        apocenters_at_start = apocenters[apocenters < pericenters[0]]
        if len(apocenters_at_start) > 1:
            debug_message(
                f"Found {len(apocenters_at_start) - 1} extra apocenters at the"
                " start. The extra apocenters are not used when building the "
                "spline.", self.debug_level, important=False)
            apocenters = apocenters[apocenters >= apocenters_at_start[-1]]

        return pericenters, apocenters

    def drop_extrema_if_extrema_jumps(self, extrema_location,
                                      max_r_delta_phase22_extrema=1.5,
                                      extrema_type="extrema"):
        """Drop the extrema if jump in extrema is detected.

        It might happen that an extremum between two successive extrema is
        missed by the extrema finder, This would result in the two extrema
        being too far from each other and therefore a jump in extrema will be
        introduced.

        To detect if an extremum has been missed we do the following:
        - Compute the phase22 difference between i-th and (i+1)-th extrema:
          delta_phase22_extrema[i] = phase22_extrema[i+1] - phase22_extrema[i]
        - Compute the ratio of delta_phase22: r_delta_phase22_extrema[i] =
          delta_phase22_extrema[i+1]/delta_phase22_extrema[i]
        For correctly separated extrema, the ratio r_delta_phase22_extrema
        should be close to 1.

        Therefore if anywhere r_delta_phase22_extrema[i] >
        max_r_delta_phase22_extrema, where max_r_delta_phase22_extrema = 1.5 by
        default, then delta_phase22_extrema[i+1] is too large and implies that
        phase22 difference between (i+2)-th and (i+1)-th extrema is too large
        and therefore an extrema is missing between (i+1)-th and (i+2)-th
        extrema. We therefore keep extrema only upto (i+1)-th extremum.

        It might also be that an extremum is missed at the start of the
        data. In such case, the phase22 difference would drop from large value
        due to missing extremum to normal value. Therefore, in this case, if
        anywhere r_delta_phase22_extrema[i] < 1 / max_r_delta_phase22_extrema
        then delta_phase22_extrema[i] is too large compared to
        delta_phase22_extrema[i+1] and therefore an extremum is missed between
        i-th and (i+1)-th extrema. Therefore, we keep only extrema starting
        from (i+1)-th extremum.
        """
        # Look for extrema jumps at the end of the data.
        phase22_extrema = self.phase22[extrema_location]
        delta_phase22_extrema = np.diff(phase22_extrema)
        r_delta_phase22_extrema = (delta_phase22_extrema[1:] /
                                   delta_phase22_extrema[:-1])
        idx_too_large_ratio = np.where(r_delta_phase22_extrema >
                                       max_r_delta_phase22_extrema)[0]
        mid_index = int(len(r_delta_phase22_extrema)/2)
        # Check if ratio is too large near the end of the data. Check also
        # that this occurs within the second half of the extrema locations
        if len(idx_too_large_ratio) > 0 and (idx_too_large_ratio[0]
                                             > mid_index):
            first_idx = idx_too_large_ratio[0]
            first_pair_indices = [extrema_location[first_idx+1],
                                  extrema_location[first_idx+2]]
            first_pair_times = [self.t[first_pair_indices[0]],
                                self.t[first_pair_indices[1]]]
            phase_diff_current = delta_phase22_extrema[first_idx+1]
            phase_diff_previous = delta_phase22_extrema[first_idx]
            debug_message(
                f"At least a pair of {extrema_type} are too widely separated"
                " from each other near the end of the data.\n"
                f"This implies that a {extrema_type[:-1]} might be missing.\n"
                f"First pair of such {extrema_type} are {first_pair_indices}"
                f" at t={first_pair_times}.\n"
                f"phase22 difference between this pair of {extrema_type}="
                f"{phase_diff_current/(4*np.pi):.2f}*4pi\n"
                "phase22 difference between the previous pair of "
                f"{extrema_type}={phase_diff_previous/(4*np.pi):.2f}*4pi\n"
                f"{extrema_type} after idx={first_pair_indices[0]}, i.e.,"
                f"t > {first_pair_times[0]} are therefore dropped.",
                self.debug_level, important=False)
            extrema_location = extrema_location[extrema_location <=
                                                extrema_location[first_idx+1]]
        # Check if ratio is too small
        idx_too_small_ratio = np.where(r_delta_phase22_extrema <
                                       (1 / max_r_delta_phase22_extrema))[0]
        # We want to detect extrema jump near the start of the data.
        # Check that the location where such jump is found falls within the
        # first half of the extrema locations.
        if len(idx_too_small_ratio) > 0 and (idx_too_small_ratio[-1]
                                             < mid_index):
            last_idx = idx_too_small_ratio[-1]
            last_pair_indices = [extrema_location[last_idx+1],
                                 extrema_location[last_idx+2]]
            last_pair_times = [self.t[last_pair_indices[0]],
                               self.t[last_pair_indices[1]]]
            phase_diff_current = delta_phase22_extrema[last_idx+1]
            phase_diff_previous = delta_phase22_extrema[last_idx]
            debug_message(
                f"At least a pair of {extrema_type} are too widely separated"
                " from each other near the start of the data.\n"
                f"This implies that a {extrema_type[:-1]} might be missing.\n"
                f"Last pair of such {extrema_type} are {last_pair_indices} at "
                f"t={last_pair_times}.\n"
                f"phase22 difference between this pair of {extrema_type}="
                f"{phase_diff_previous/(4*np.pi):.2f}*4pi\n"
                f"phase22 difference between the next pair of {extrema_type}="
                f"{phase_diff_current/(4*np.pi):.2f}*4pi\n"
                f"{extrema_type} before {last_pair_indices[1]}, i.e., t < t="
                f"{last_pair_times[-1]} are therefore dropped.",
                self.debug_level, important=False)
            extrema_location = extrema_location[extrema_location >=
                                                extrema_location[last_idx]]
        return extrema_location

    def drop_extrema_if_too_close(self, extrema_location,
                                  min_phase22_difference=4*np.pi,
                                  extrema_type="extrema"):
        """Check if a pair of extrema is too close to each other.

        If a pair of extrema is found to be too close to each other, then drop
        the extrema as necessary. If it happens at the start of the data, then
        drop the extrema before such a pair and if it happens at the end of the
        data then drop extrema after such a pair.

        Example: Assuming the real extrema have a separation of 2 indices
        extrema = [1, 3, 5, 7, 9, 11, 12, 14]
        Here the pair {11, 12} is too close. So we drop {12, 14}
        extrema = [1, 3, 4, 6, 8, 10, 12]
        Here the pair {3, 4} is too close. So we drop {1, 3}.

        For an example with EOB waveform, see here
        https://github.com/vijayvarma392/gw_eccentricity/wiki/debug-examples#drop-too-close-extrema
        """
        phase22_extrema = self.phase22[extrema_location]
        phase22_diff_extrema = np.diff(phase22_extrema)
        idx_too_close = np.where(phase22_diff_extrema
                                 < min_phase22_difference)[0]
        mid_index = int(len(phase22_diff_extrema)/2)
        if len(idx_too_close) > 0:
            # Look for too close pairs in the second half
            if idx_too_close[0] > mid_index:
                first_index = idx_too_close[0]
                first_pair = [extrema_location[first_index],
                              extrema_location[first_index+1]]
                first_pair_times = self.t[first_pair]
                debug_message(
                    f"At least a pair of {extrema_type} are too close to "
                    "each other with phase22 difference = "
                    f"{phase22_diff_extrema[first_index]/(4*np.pi):.2f}*4pi.\n"
                    " First pair of such extrema is located in the second half"
                    f" of the {extrema_type} locations between {first_pair},"
                    f"i.e., t={first_pair_times}.\n"
                    f"{extrema_type} after {extrema_location[first_index]}"
                    f" i.e., t > {self.t[extrema_location[first_index]]} "
                    "are dropped.",
                    self.debug_level, important=False)
                extrema_location = extrema_location[
                    extrema_location <= extrema_location[first_index]]
            # Look for too close pairs in the first half
            if idx_too_close[-1] < mid_index:
                last_index = idx_too_close[-1]
                last_pair = [extrema_location[last_index],
                             extrema_location[last_index-1]]
                last_pair_times = self.t[last_pair]
                debug_message(
                    f"At least a pair of {extrema_type} are too close to "
                    "each other with phase22 difference = "
                    f"{phase22_diff_extrema[last_index]/(4*np.pi):.2f}*4pi.\n"
                    " Last pair of such extrema is located in the first half"
                    f" of the {extrema_type} locations between {last_pair},"
                    f"i.e., t={last_pair_times}.\n"
                    f" {extrema_type} before {extrema_location[last_index]}"
                    f" i.e., t < {self.t[extrema_location[last_index]]} "
                    "are dropped.",
                    self.debug_level, important=False)
                extrema_location = extrema_location[
                    extrema_location >= extrema_location[last_index]]
        return extrema_location

    def get_good_extrema(self, pericenters, apocenters,
                         max_r_delta_phase22_extrema=1.5):
        """Retain only the good extrema if there are extra extrema or missing extrema.

        If the number of pericenters/apocenters, n, after the last
        apoceneters/pericenters is more than one, then the extra (n-1)
        pericenters/apocenters are discarded. Similarly, we discard the extra
        pericenters/apocenters before the first apocenters/pericenters.

        We also discard extrema before and after a jump (due to an extremum
        being missed) in the detected extrema.

        To retain only the good extrema, we first remove the extrema
        before/after jumps and then remove any extra extrema at the ends. This
        order is important because if we remove the extrema at the ends first
        and then remove the extrema after/before jumps, then we may still end
        up with extra extrema at the ends, and have to do the first step again.
        Example of doing it in the wrong order, assuming the real extrema have
        a separation of 2 indices:
        Let pericenters p = [1, 3, 5, 7, 11]
        and apoceneters a = [2, 4, 6, 8, 10, 12, 14]
        Here, we have an extra apoceneter and a jump in pericenter between 7
        and 11. Removing extra apoceneter gives
        p = [1, 3, 5, 7, 11]
        a = [2, 4, 6, 8, 10, 12]
        Now removing pericenter after jump gives
        p = [1, 3, 5, 7]. We still end up with extra apocenters on the right.
        However, if we do it in the correct order,
        Removing the pericenter after jump gives p = [1, 3, 5, 7]
        Then removing extra apoceneters gives a = [2, 4, 6, 8]
        Now we end up with extrema without jumps and without extra ones.

        parameters:
        -----------
        pericenters:
            1d array of locations of pericenters.
        apocenters:
            1d array of locations of apocenters.
        max_r_delta_phase22_extrema:
            Maximum value for ratio of successive phase22 difference between
            consecutive extrema. If the ratio is greater than
            max_r_delta_phase22 or less than 1/max_r_delta_phase22 then
            an extremum is considered to be missing.
        returns:
        --------
        pericenters:
            1d array of pericenters after dropping pericenters as necessary.
        apocenters:
            1d array of apocenters after dropping apocenters as necessary.
        """
        pericenters = self.drop_extrema_if_extrema_jumps(
            pericenters, max_r_delta_phase22_extrema, "pericenters")
        apocenters = self.drop_extrema_if_extrema_jumps(
            apocenters, max_r_delta_phase22_extrema, "apocenters")
        pericenters = self.drop_extrema_if_too_close(
            pericenters, extrema_type="pericenters")
        apocenters = self.drop_extrema_if_too_close(
            apocenters, extrema_type="apocenters")
        pericenters, apocenters = self.drop_extra_extrema_at_ends(
            pericenters, apocenters)
        return pericenters, apocenters

    def get_interp(self, oldX, oldY, allowExtrapolation=False,
                   interpolator="spline"):
        """Get interpolant.

        A wrapper of utils.get_interpolant with check_kwargs=False.
        This is to make sure that the checking of kwargs is not performed
        everytime the interpolation function is called. Instead, the kwargs
        are checked once in the init and passed to the interpolation
        function without repeating checks.
        """
        return get_interpolant(oldX, oldY, allowExtrapolation, interpolator,
                               spline_kwargs=self.spline_kwargs,
                               check_kwargs=False)

    def interp(self, newX, oldX, oldY, allowExtrapolation=False,
               interpolator="spline"):
        """Get interpolated values.

        A wrapper of utils.interpolate with check_kwargs=False for
        reasons explained in the documentation of get_interp function.
        """
        return interpolate(newX, oldX, oldY, allowExtrapolation, interpolator,
                           spline_kwargs=self.spline_kwargs,
                           check_kwargs=False)

    def interp_extrema(self, extrema_type="pericenters"):
        """Build interpolant through extrema.

        parameters:
        -----------
        extrema_type:
            Either "pericenters" or "apocenters".

        returns:
        ------
        Interpolant through extrema
        """
        if extrema_type == "pericenters":
            extrema = self.pericenters_location
        elif extrema_type == "apocenters":
            extrema = self.apocenters_location
        else:
            raise Exception("extrema_type must be either "
                            "'pericenrers' or 'apocenters'.")
        if len(extrema) >= 2:
            return self.get_interp(self.t[extrema],
                                   self.omega22[extrema])
        else:
            raise Exception(
                f"Sufficient number of {extrema_type} are not found."
                " Can not create an interpolant.")

    def check_num_extrema(self, extrema, extrema_type="extrema"):
        """Check number of extrema."""
        num_extrema = len(extrema)
        if num_extrema < 2:
            recommended_methods = ["ResidualAmplitude", "AmplitudeFits"]
            if self.method not in recommended_methods:
                method_message = ("It's possible that the eccentricity is too "
                                  f"low for the {self.method} method to detect"
                                  f" the {extrema_type}. Try one of "
                                  f"{recommended_methods}.")
            else:
                method_message = ""
            raise Exception(
                f"Number of {extrema_type} found = {num_extrema}.\n"
                f"Can not build frequency interpolant through the {extrema_type}.\n"
                f"{method_message}")

    def check_if_dropped_too_many_extrema(self, original_extrema, new_extrema,
                                          extrema_type="extrema",
                                          threshold_fraction=0.5,
                                          skip=False):
        """Check if too many extrema was dropped.

        Parameters:
        -----------
        original_extrema:
            1d array of original extrema locations.
        new_extrema:
            1d array of new extrema location after dropping extrema.
        extrema_type:
            String to describe the extrema. For example,
            "pericenrers"/"apocenters".
        threshold_fraction:
            Fraction of the original extrema.
            When num_dropped_extrema > threshold_fraction * len(original_extrema),
            an warning is raised.
        skip:
            If True, the function returns without executing the body,
            and hence no checks are done.  This is useful when the
            check is muted, for example when `debug_level=-1`, and we
            want to suppress warnings.  To avoid unnecessary
            computation, one can use `skip=True`.
            NOTE: In measure_ecc, when debug_level is low (<=0), skip
            is set to True assuming that the warning is not
            important. In case, this warning is changed to important
            in future, set the skip value accordingly.
            Default is False.
        """
        if skip:
            return
        num_dropped_extrema = len(original_extrema) - len(new_extrema)
        if num_dropped_extrema > (threshold_fraction * len(original_extrema)):
            debug_message(f"More than {threshold_fraction * 100}% of the "
                          f"original {extrema_type} was dropped.",
                          self.debug_level, important=False)

    def measure_ecc(self, tref_in=None, fref_in=None):
        """Measure eccentricity and mean anomaly from a gravitational waveform.

        Eccentricity is measured using the GW frequency omega22(t) =
        dphi22(t)/dt, where phi22(t) is the phase of the (2, 2) waveform
        mode. We currently only allow time-domain, nonprecessing waveforms. We
        evaluate omega22(t) at pericenter times, t_pericenters, and build a
        spline interpolant omega22_pericenters(t) using those
        points. Similarly, we build omega22_apocenters(t) using omega22(t) at
        the apocenter times, t_apocenters. Finally, eccentricity is defined
        using omega22_pericenters(t) and omega22_apocenters(t), as described in
        Eq.(1) of arxiv:xxxx.xxxx. Mean anomaly is defined using t_pericenters,
        as described in Eq.(2) of arxiv:xxxx.xxxx.

        FIXME ARIF: In the above text, fill in arxiv number when
        available. Make sure the above Eq numbers are right, once the paper is
        finalized.

        parameters:
        ----------
        tref_in:
            Input reference time at which to measure eccentricity and mean
            anomaly.  Can be a single float or an array.

        fref_in:
            Input reference GW frequency at which to measure the eccentricity
            and mean anomaly. Can be a single float or an array. Only one of
            tref_in/fref_in should be provided.

            Given an fref_in, we find the corresponding tref_in such that
            omega22_average(tref_in) = 2 * pi * fref_in. Here,
            omega22_average(t) is a monotonically increasing average frequency
            obtained from the instantaneous omega22(t). omega22_average(t)
            defaults to the orbit averaged omega22, but other options are available (see
            omega22_averaging_method below).

            Eccentricity and mean anomaly measurements are returned on a subset
            of tref_in/fref_in, called tref_out/fref_out, which are described
            below.  If dataDict is provided in dimensionless units, tref_in
            should be in units of M and fref_in should be in units of
            cycles/M. If dataDict is provided in MKS units, t_ref should be in
            seconds and fref_in should be in Hz.

        returns:
        --------
        A dictionary containing the following keys
        tref_out:
            tref_out is the output reference time at which eccentricity and
            mean anomaly are measured.
            tref_out is included in the returned dictionary only when tref_in
            is provided.  Units of tref_out is the same as that of tref_in.

            tref_out is set as
            tref_out = tref_in[tref_in >= tmin & tref_in <= tmax],
            where tmax = min(t_pericenters[-1], t_apocenters[-1]) and
                  tmin = max(t_pericenters[0], t_apocenters[0]),
            As eccentricity measurement relies on the interpolants
            omega22_pericenters(t) and omega22_apocenters(t), the above cutoffs
            ensure that we only compute the eccentricity where both
            omega22_pericenters(t) and omega22_apocenters(t) are within their
            bounds.

        fref_out:
            fref_out is the output reference frequency at which eccentricity
            and mean anomaly are measured.
            fref_out is included in the returned dictionary only when fref_in
            is provided.  Units of fref_out is the same as that of fref_in.

            fref_out is set as
            fref_out = fref_in[fref_in >= fref_min && fref_in <= fref_max],
            where fref_min/fref_max are minimum/maximum allowed reference
            frequency, with fref_min = omega22_average(tmin_for_fref)/2/pi
            and fref_max = omega22_average(tmax_for_fref)/2/pi.
            tmin_for_fref/tmax_for_fref are close to tmin/tmax, see
            eccDefinition.get_fref_bounds() for details.

        eccentricity:
            Measured eccentricity at tref_out/fref_out. Same type as
            tref_out/fref_out.

        mean_anomaly:
            Measured mean anomaly at tref_out/fref_out. Same type as
            tref_out/fref_out.
        """
        # Get the pericenters and apocenters
        pericenters = self.find_extrema("pericenters")
        original_pericenters = pericenters.copy()
        self.check_num_extrema(pericenters, "pericenters")
        # In some cases it is easier to find the pericenters than finding the
        # apocenters. For such cases, one can only find the pericenters and use
        # the mid points between two consecutive pericenters as the location of
        # the apocenters.
        if self.extra_kwargs[
                "treat_mid_points_between_pericenters_as_apocenters"]:
            apocenters = self.get_apocenters_from_pericenters(pericenters)
        else:
            apocenters = self.find_extrema("apocenters")
        original_apocenters = apocenters.copy()
        self.check_num_extrema(apocenters, "apocenters")
        # Choose good extrema
        self.pericenters_location, self.apocenters_location \
            = self.get_good_extrema(pericenters, apocenters)

        # Check if we dropped too many extrema.
        skip = self.debug_level <= 0
        # if skip is True, checks are skipped.  For debug_level <= 0,
        # any warnings from these checks are suppressed. Therefore, we
        # skip the checks for such cases since these checks does not
        # affect the eccentricity measurement in any other ways.
        self.check_if_dropped_too_many_extrema(original_pericenters,
                                               self.pericenters_location,
                                               "pericenters", 0.5,
                                               skip=skip)
        self.check_if_dropped_too_many_extrema(original_apocenters,
                                               self.apocenters_location,
                                               "apocenters", 0.5,
                                               skip=skip)
        # check that pericenters and apocenters are appearing alternately
        self.check_pericenters_and_apocenters_appear_alternately(skip=skip)
        # check extrema separation
        self.orb_phase_diff_at_pericenters, \
            self.orb_phase_diff_ratio_at_pericenters \
            = self.check_extrema_separation(self.pericenters_location,
                                            "pericenters",
                                            skip=skip)
        self.orb_phase_diff_at_apocenters, \
            self.orb_phase_diff_ratio_at_apocenters \
            = self.check_extrema_separation(self.apocenters_location,
                                            "apocenters",
                                            skip=skip)

        # Build the interpolants of omega22 at the extrema
        self.omega22_pericenters_interp = self.interp_extrema("pericenters")
        self.omega22_apocenters_interp = self.interp_extrema("apocenters")

        self.t_pericenters = self.t[self.pericenters_location]
        self.t_apocenters = self.t[self.apocenters_location]
        self.tmax = min(self.t_pericenters[-1], self.t_apocenters[-1])
        self.tmin = max(self.t_pericenters[0], self.t_apocenters[0])
        # check that only one of tref_in or fref_in is provided
        if (tref_in is not None) + (fref_in is not None) != 1:
            raise KeyError("Exactly one of tref_in and fref_in"
                           " should be specified.")
        elif tref_in is not None:
            tref_in_ndim = np.ndim(tref_in)
            self.tref_in = np.atleast_1d(tref_in)
        else:
            fref_in_ndim = np.ndim(fref_in)
            tref_in_ndim = fref_in_ndim
            fref_in = np.atleast_1d(fref_in)
            # get the tref_in and fref_out from fref_in
            self.tref_in, self.fref_out \
                = self.compute_tref_in_and_fref_out_from_fref_in(fref_in)
        # We measure eccentricity and mean anomaly from tmin to tmax.
        self.tref_out = self.tref_in[
            np.logical_and(self.tref_in <= self.tmax,
                           self.tref_in >= self.tmin)]
        # set time for checks and diagnostics
        self.t_for_checks = self.dataDict["t"][
            np.logical_and(self.dataDict["t"] >= self.tmin,
                           self.dataDict["t"] <= self.tmax)]

        # Sanity checks
        # check that fref_out and tref_out are of the same length
        if fref_in is not None:
            if len(self.fref_out) != len(self.tref_out):
                raise Exception(
                    "length of fref_out and tref_out do not match."
                    f"fref_out has length {len(self.fref_out)} and "
                    f"tref_out has length {len(self.tref_out)}.")

        # Check if tref_out is reasonable
        if len(self.tref_out) == 0:
            if self.tref_in[-1] > self.tmax:
                raise Exception(
                    f"tref_in {self.tref_in} is later than tmax="
                    f"{self.tmax}, "
                    "which corresponds to min(last pericenter "
                    "time, last apocenter time).")
            if self.tref_in[0] < self.tmin:
                raise Exception(
                    f"tref_in {self.tref_in} is earlier than tmin="
                    f"{self.tmin}, "
                    "which corresponds to max(first pericenter "
                    "time, first apocenter time).")
            raise Exception(
                "tref_out is empty. This can happen if the "
                "waveform has insufficient identifiable "
                "pericenters/apocenters.")
        # check that tref_out is within t_zeroecc_shifted to make sure that
        # the output is not in the extrapolated region.
        if "hlm_zeroecc" in self.dataDict and (self.tref_out[-1]
                                               > self.t_zeroecc_shifted[-1]):
            raise Exception("tref_out is in extrapolated region.\n"
                            f"Last element in tref_out = {self.tref_out[-1]}\n"
                            "Last element in t_zeroecc = "
                            f"{self.t_zeroecc_shifted[-1]}.\nThis might happen"
                            " when 'num_orbits_to_exclude_before_merger' is "
                            "set to None and part of zeroecc waveform is "
                            "shorter than that of the ecc waveform requiring "
                            "extrapolation to compute residual data.")

        # Check if tref_out has a pericenter before and after.
        # This is required to define mean anomaly.
        if self.tref_out[0] < self.t_pericenters[0] \
           or self.tref_out[-1] > self.t_pericenters[-1]:
            raise Exception("Reference time must be within two pericenters.")

        # compute eccentricity at self.tref_out
        self.eccentricity = self.compute_eccentricity(self.tref_out)
        # Compute mean anomaly at tref_out
        self.mean_anomaly = self.compute_mean_anomaly(self.tref_out)

        # check if eccentricity is positive
        if any(self.eccentricity < 0):
            debug_message("Encountered negative eccentricity.",
                          self.debug_level, point_to_verbose_output=True)

        # check if eccentricity is monotonic and convex
        self.check_monotonicity_and_convexity()

        # If tref_in is a scalar, return a scalar
        if tref_in_ndim == 0:
            self.mean_anomaly = self.mean_anomaly[0]
            self.eccentricity = self.eccentricity[0]
            self.tref_out = self.tref_out[0]

        if fref_in is not None and fref_in_ndim == 0:
            self.fref_out = self.fref_out[0]

        if self.debug_plots:
            # make a plot for diagnostics
            fig, axes = self.make_diagnostic_plots()
            self.save_debug_fig(fig, f"gwecc_{self.method}_diagnostics.pdf")
            plt.close(fig)
        return_dict = {"eccentricity": self.eccentricity,
                       "mean_anomaly": self.mean_anomaly}
        if fref_in is not None:
            return_dict.update({"fref_out": self.fref_out})
        else:
            return_dict.update({"tref_out": self.tref_out})
        return return_dict

    def et_from_ew22_0pn(self, ew22):
        """Get temporal eccentricity at Newtonian order.

        Parameters:
        -----------
        ew22:
            eccentricity measured from the 22-mode frequency.

        Returns:
        --------
        et:
            Temporal eccentricity at Newtonian order.
        """
        psi = np.arctan2(1. - ew22*ew22, 2.*ew22)
        et = np.cos(psi/3.) - np.sqrt(3) * np.sin(psi/3.)

        return et

    def compute_eccentricity(self, t):
        """
        Compute eccentricity at time t.

        Compute eccentricity from the value of omega22_pericenters_interpolant
        and omega22_apocenters_interpolant at t using the formula in
        ref. arXiv:2101.11798 Eq. (4).

        #FIXME: ARIF change the above reference when gw eccentricity paper is
        #out

        Paramerers:
        -----------
        t:
            Time to compute the eccentricity at. Could be scalar or an array.

        Returns:
        --------
        Eccentricity at t.
        """
        # Check that t is within tmin and tmax to avoid extrapolation
        self.check_time_limits(t)

        omega22_pericenter_at_t = self.omega22_pericenters_interp(t)
        omega22_apocenter_at_t = self.omega22_apocenters_interp(t)
        self.e_omega22 = ((np.sqrt(omega22_pericenter_at_t)
                           - np.sqrt(omega22_apocenter_at_t))
                          / (np.sqrt(omega22_pericenter_at_t)
                             + np.sqrt(omega22_apocenter_at_t)))
        # get the  temporal eccentricity from e_omega22
        return self.et_from_ew22_0pn(self.e_omega22)

    def derivative_of_eccentricity(self, t, n=1):
        """Get time derivative of eccentricity.

        Parameters:
        -----------
        t:
            Times to get the derivative at.
        n: int
            Order of derivative. Should be 1 or 2, since it uses
            cubic spine to get the derivatives.

        Returns:
        --------
            nth order time derivative of eccentricity.
        """
        # Check that t is within tmin and tmax to avoid extrapolation
        self.check_time_limits(t)

        if self.ecc_for_checks is None:
            self.ecc_for_checks = self.compute_eccentricity(
                self.t_for_checks)

        if self.ecc_interp is None:
            self.ecc_interp = self.get_interp(self.t_for_checks,
                                              self.ecc_for_checks)
        # Get derivative of ecc(t) using spline
        return self.ecc_interp.derivative(n=n)(t)

    def compute_mean_anomaly(self, t):
        """Compute mean anomlay for given t.

        Compute the mean anomaly using Eq.7 of arXiv:2101.11798.  Mean anomaly
        grows linearly in time from 0 to 2 pi over the range
        [time_at_last_pericenter, time_at_next_pericenter], where
        time_at_last_pericenter is the time at the previous pericenter, and
        time_at_next_pericenter is the time at the next pericenter.

        Mean anomaly goes linearly from [2*pi*n to 2*pi*(n+1)] from the nth to
        (n+1)th pericenter. Therefore, if we have N+1 pericenters, we collect,
        xVals = [tp_0, tp_1, tp_2, ..., tp_N]
        yVals = [0, 2pi, 4pi, ..., 2*pi*N]
        where tp_n is the time at the nth pericenter.
        Finally, we build a linear interpolant for y using these xVals and
        yVals.

        #FIXME: ARIF Change the above reference when gw eccentricity paper is
        #out

        Parameters:
        -----------
        t:
            Time to compute mean anomaly at. Could be scalar or an array.

        Returns:
        --------
        Mean anomaly at t.
        """
        # Check that t is within tmin and tmax to avoid extrapolation
        self.check_time_limits(t)

        # Get the mean anomaly at the pericenters
        mean_ano_pericenters = np.arange(len(self.t_pericenters)) * 2 * np.pi
        # Using linear interpolation since mean anomaly is a linear function of
        # time.
        mean_ano = np.interp(t, self.t_pericenters, mean_ano_pericenters)
        # Modulo 2pi to make the mean anomaly vary between 0 and 2pi
        return mean_ano % (2 * np.pi)

    def check_time_limits(self, t):
        """Check that time t is within tmin and tmax.

        To avoid any extrapolation, check that the times t are
        always greater than or equal to tmin and always less than tmax.
        """
        t = np.atleast_1d(t)
        if any(t > self.tmax):
            raise Exception(f"Found times later than tmax={self.tmax}, "
                            "which corresponds to min(last pericenter "
                            "time, last apocenter time).")
        if any(t < self.tmin):
            raise Exception(f"Found times earlier than tmin= {self.tmin}, "
                            "which corresponds to max(first pericenter "
                            "time, first apocenter time).")

    def check_extrema_separation(self, extrema_location,
                                 extrema_type="extrema",
                                 max_orb_phase_diff_factor=1.5,
                                 min_orb_phase_diff=np.pi,
                                 skip=False):
        """Check if two extrema are too close or too far.

        parameters:
        skip:
            If True, the function returns without executing the body,
            and hence no checks are done.  This is useful when the
            check is muted, for example when `debug_level=-1`, and we
            want to suppress warnings.  To avoid unnecessary
            computation, one can use `skip=True`.
            NOTE: In measure_ecc, when debug_level is low (<=0), skip
            is set to True assuming that the warning is not
            important. In case, this warning is changed to important
            in future, set the skip value accordingly.
            Default is False.
        """
        if skip:
            return None, None
        orb_phase_at_extrema = self.phase22[extrema_location] / 2
        orb_phase_diff = np.diff(orb_phase_at_extrema)
        # This might suggest that the data is noisy, for example, and a
        # spurious pericenter got picked up.
        t_at_extrema = self.t[extrema_location][1:]
        if any(orb_phase_diff < min_orb_phase_diff):
            too_close_idx = np.where(orb_phase_diff < min_orb_phase_diff)[0]
            too_close_times = t_at_extrema[too_close_idx]
            debug_message(f"At least a pair of {extrema_type} are too close."
                          " Minimum orbital phase diff is "
                          f"{min(orb_phase_diff)}. Times of occurrences are"
                          f" {too_close_times}",
                          self.debug_level, important=False)
        if any(np.abs(orb_phase_diff - np.pi)
               < np.abs(orb_phase_diff - 2 * np.pi)):
            debug_message("Phase shift closer to pi than 2 pi detected.",
                          self.debug_level, important=False)
        # This might suggest that the extrema finding method missed an extrema.
        # We will check if the phase diff at an extrema is greater than
        # max_orb_phase_diff_factor times the orb_phase_diff at the
        # previous extrema
        orb_phase_diff_ratio = orb_phase_diff[1:]/orb_phase_diff[:-1]
        # make it of same length as orb_phase_diff by prepending 0
        orb_phase_diff_ratio = np.append([0], orb_phase_diff_ratio)
        if any(orb_phase_diff_ratio > max_orb_phase_diff_factor):
            too_far_idx = np.where(orb_phase_diff_ratio
                                   > max_orb_phase_diff_factor)[0]
            too_far_times = t_at_extrema[too_far_idx]
            debug_message(f"At least a pair of {extrema_type} are too far."
                          " Maximum orbital phase diff is "
                          f"{max(orb_phase_diff)}. Times of occurrences are"
                          f" {too_far_times}",
                          self.debug_level, important=False)
        return orb_phase_diff, orb_phase_diff_ratio

    def check_monotonicity_and_convexity(self,
                                         check_convexity=False):
        """Check if measured eccentricity is a monotonic function of time.

        parameters:
        check_convexity:
            In addition to monotonicity, it will check for
            convexity as well. Default is False.
        """
        if self.decc_dt_for_checks is None:
            self.decc_dt_for_checks = self.derivative_of_eccentricity(
                self.t_for_checks, n=1)

        # Is ecc(t) a monotonically decreasing function?
        if any(self.decc_dt_for_checks > 0):
            idx = np.where(self.decc_dt_for_checks > 0)[0]
            range = self.get_range_from_indices(idx, self.t_for_checks)
            message = ("egw(t) is nonmonotonic "
                       f"{'at' if len(idx) == 1 else 'in the range'} {range}")
            debug_message(message, self.debug_level,
                          point_to_verbose_output=True)

        # Is ecc(t) a convex function? That is, is the second
        # derivative always negative?
        if check_convexity:
            self.d2ecc_dt_for_checks = self.derivative_of_eccentricity(
                self.t_for_checks, n=2)
            if any(self.d2ecc_dt_for_checks > 0):
                idx = np.where(self.d2ecc_dt_for_checks > 0)[0]
                range = self.get_range_from_indices(idx, self.t_for_checks)
                message = ("Second derivative of egw(t) is positive "
                           f"{'at' if len(idx) == 1 else 'in the range'} "
                           f"{range}")
                debug_message(f"{message} expected to be always negative",
                              self.debug_level,
                              point_to_verbose_output=True)

    def get_range_from_indices(self, indices, times):
        """Get the range of time from indices for gives times array."""
        if len(indices) == 1:
            return times[indices[0]]
        else:
            return [times[indices[0]],
                    times[indices[-1]]]

    def check_pericenters_and_apocenters_appear_alternately(self,
                                                            skip=False):
        """Check that pericenters and apocenters appear alternately.

        parameters:
        -----------
        skip:
            If True, the function returns without executing the body,
            and hence no checks are done.  This is useful when the
            check is muted, for example when `debug_level=-1`, and we
            want to suppress warnings.  To avoid unnecessary
            computation, one can use `skip=True`.
            NOTE: In measure_ecc, when debug_level is low (<=0), skip
            is set to True assuming that the warning is not
            important. In case, this warning is changed to important
            in future, set the skip value accordingly.
            Default is False.
        """
        if skip:
            return
        # if pericenters and apocenters appear alternately, then the number
        # of pericenters and apocenters should differ by one or zero.
        if abs(len(self.pericenters_location)
               - len(self.apocenters_location)) >= 2:
            debug_message(
                "Number of pericenters and number of apocenters differ by "
                f"{abs(len(self.pericenters_location) - len(self.apocenters_location))}"
                ". This implies that pericenters and apocenters are not "
                "appearing alternately.",
                self.debug_level, important=False)
        else:
            # If the number of pericenters and apocenters differ by zero or one
            # then we do the following:
            if len(self.pericenters_location) == len(self.apocenters_location):
                # Check the time of the first pericenter and the first
                # apocenter whichever comes first is assigned as arr1 and the
                # other one as arr2
                if self.t[self.pericenters_location][0] < self.t[
                        self.apocenters_location][0]:
                    arr1 = self.pericenters_location
                    arr2 = self.apocenters_location
                else:
                    arr2 = self.pericenters_location
                    arr1 = self.apocenters_location
            else:
                # Check the number of pericenters and apocenters
                # whichever is larger is assigned as arr1 and the other one as
                # arr2
                if len(self.pericenters_location) > len(
                        self.apocenters_location):
                    arr1 = self.pericenters_location
                    arr2 = self.apocenters_location
                else:
                    arr2 = self.pericenters_location
                    arr1 = self.apocenters_location
            # create a new array which takes elements from arr1 and arr2
            # alternately
            arr = np.zeros(arr1.shape[0] + arr2.shape[0], dtype=arr1.dtype)
            # assign every other element to values from arr1 starting from
            # index = 0
            arr[::2] = arr1
            # assign every other element to values from arr2 starting from
            # index = 1
            arr[1::2] = arr2
            # get the time difference between consecutive locations in arr
            t_diff = np.diff(self.t[arr])
            # If pericenters and apocenters appear alternately then all the
            # time differences in t_diff should be positive
            if any(t_diff < 0):
                debug_message(
                    "There is at least one instance where "
                    "pericenters and apocenters do not appear alternately.",
                    self.debug_level, important=False)

    def compute_res_amp_and_omega22(self):
        """Compute residual amp22 and omega22."""
        self.hlm_zeroecc = self.dataDict["hlm_zeroecc"]
        self.t_zeroecc = self.dataDict["t_zeroecc"]
        # check that the time steps are equal
        self.t_zeroecc_diff = np.diff(self.t_zeroecc)
        if not np.allclose(self.t_zeroecc_diff, self.t_zeroecc_diff[0]):
            raise Exception(
                "Input time array t_zeroecc must have uniform time steps\n"
                f"Time steps are {self.t_zeroecc_diff}")
        self.h22_zeroecc = self.hlm_zeroecc[(2, 2)]
        # to get the residual amplitude and omega, we need to shift the
        # zeroecc time axis such that the merger of the zeroecc is at the
        # same time as that of the eccentric waveform
        self.t_merger_zeroecc = peak_time_via_quadratic_fit(
            self.t_zeroecc,
            amplitude_using_all_modes(self.dataDict["hlm_zeroecc"]))[0]
        self.t_zeroecc_shifted = (self.t_zeroecc
                                  - self.t_merger_zeroecc
                                  + self.t_merger)
        # check that the length of zeroecc waveform is greater than equal
        # to the length of the eccentric waveform.
        # This is important to satisfy. Otherwise there will be extrapolation
        # when we interpolate zeroecc ecc waveform data on the eccentric
        # waveform time.
        if self.t_zeroecc_shifted[0] > self.t[0]:
            raise Exception("Length of zeroecc waveform must be >= the length "
                            "of the eccentric waveform. Eccentric waveform "
                            f"starts at {self.t[0]} whereas zeroecc waveform "
                            f"starts at {self.t_zeroecc_shifted[0]}. Try "
                            "starting the zeroecc waveform at lower Momega0.")
        # check if extrapolation happens in the pre-merger region.
        if self.t_zeroecc_shifted[-1] < self.t_merger:
            raise Exception("Trying to extrapolate zeroecc waveform in "
                            "pre-merger region.\n"
                            f"Merger time={self.t_merger}, last available "
                            f"zeroecc time={self.t_zeroecc_shifted[-1]}")
        # In case the post-merger part of the zeroecc waveform is shorter than
        # that of the the ecc waveform, we allow extrapolation so that the
        # residual quantities can be computed. Above, we check that this
        # extrapolation does not happen before t_merger, which is where
        # eccentricity is normally measured.
        self.amp22_zeroecc_interp = self.interp(
            self.t, self.t_zeroecc_shifted, np.abs(self.h22_zeroecc),
            allowExtrapolation=True)
        self.res_amp22 = self.amp22 - self.amp22_zeroecc_interp

        self.phase22_zeroecc = - np.unwrap(np.angle(self.h22_zeroecc))
        self.omega22_zeroecc = time_deriv_4thOrder(
            self.phase22_zeroecc, self.t_zeroecc[1] - self.t_zeroecc[0])
        self.omega22_zeroecc_interp = self.interp(
            self.t, self.t_zeroecc_shifted, self.omega22_zeroecc,
            allowExtrapolation=True)
        self.res_omega22 = (self.omega22 - self.omega22_zeroecc_interp)

    def get_t_average_for_orbit_averaged_omega22(self):
        """Get the time array associated with the fref for orbit averaged omega22.

        t_average_pericenters are the times at midpoints between consecutive
        pericenters. We associate time (t[i] + t[i+1]) / 2 with the orbit averaged omega22
        calculated between ith and (i+1)th pericenter. That is,
        omega22_average((t[i] + t[i+1])/2) = int_t[i]^t[i+1] omega22(t) dt
                                             / (t[i+1] - t[i]),
        where t[i] is the time at the ith pericenter.
        And similarly, we calculate the t_average_apocenters. We combine
        t_average_pericenters and t_average_apocenters, and sort them to obtain
        t_average.

        Returns:
        --------
        t_for_orbit_averaged_omega22:
            Times associated with orbit averaged omega22
        sorted_idx_for_orbit_averaged_omega22:
            Indices used to sort the times associated with orbit averaged omega22
        """
        # get the mid points between the pericenters as avg time for
        # pericenters
        self.t_average_pericenters \
            = 0.5 * (self.t[self.pericenters_location][:-1]
                     + self.t[self.pericenters_location][1:])
        # get the mid points between the apocenters as avg time for
        # apocenters
        self.t_average_apocenters \
            = 0.5 * (self.t[self.apocenters_location][:-1]
                     + self.t[self.apocenters_location][1:])
        t_for_orbit_averaged_omega22 = np.append(
            self.t_average_apocenters,
            self.t_average_pericenters)
        sorted_idx_for_orbit_averaged_omega22 = np.argsort(t_for_orbit_averaged_omega22)
        t_for_orbit_averaged_omega22 = t_for_orbit_averaged_omega22[sorted_idx_for_orbit_averaged_omega22]
        return t_for_orbit_averaged_omega22, sorted_idx_for_orbit_averaged_omega22

    def get_orbit_averaged_omega22_at_pericenters(self):
        """Get orbital average of omega22 between two consecutive pericenters.

        Orbital average of omega22 between two consecutive pericenters
        i-th and (i+1)-th is given by
        <omega22>_i = (int_t[i]^t[i+1] omega22(t) dt)/(t[i+1] - t[i])
        t[i] is the time at the i-th extrema.
        Integration of omega22(t) from t[i] to t[i+1] is the same
        as taking the difference of phase22(t) between t[i] and t[i+1]
        <omega22>_i = (phase22[t[i+1]] - phase22[t[i]])/(t[i+1] - t[i])
        """
        return (np.diff(self.phase22[self.pericenters_location]) /
                np.diff(self.t[self.pericenters_location]))

    def get_orbit_averaged_omega22_at_apocenters(self):
        """Get orbital average of omega22 between two consecutive apocenters."""
        return (np.diff(self.phase22[self.apocenters_location]) /
                np.diff(self.t[self.apocenters_location]))

    def compute_orbit_averaged_omega22_at_extrema(self, t):
        """Compute reference frequency by orbital averaging omega22 at extrema.

        We compute the orbital average of omega22 at the pericenters
        and the apocenters following:
        <omega22>_i = (int_t[i]^t[i+1] omega22(t) dt) / (t[i+1] - t[i])
        where t[i] is the time of ith extrema and the suffix `i` stands for the
        i-th orbit between i-th and (i+1)-th extrema
        <omega22>_i is associated with the temporal midpoint between the i-th
        and (i+1)-th extrema,
        <t>_i = (t[i] + t[i+1]) / 2

        We do this averaging for pericenters and apocenters using the functions
        `get_orbit_averaged_omega22_at_pericenters` and
        `get_orbit_averaged_omega22_at_apocenters` and combine the results.
        The combined array is then sorted using the sorting indices from
        `get_t_average_for_orbit_averaged_omega22`.

        Finally we interpolate the data {<t>_i, <omega22>_i} and evaluate the
        interpolant at the input times `t`.
        """
        # get orbit averaged omega22 between consecutive pericenrers
        # and apoceneters
        self.orbit_averaged_omega22_pericenters \
            = self.get_orbit_averaged_omega22_at_pericenters()
        self.orbit_average_omega22_apocenters \
            = self.get_orbit_averaged_omega22_at_apocenters()
        # check monotonicity of the omega22 average
        self.check_monotonicity_of_omega22_average(
            self.orbit_averaged_omega22_pericenters,
            "omega22 averaged [pericenter to pericenter]")
        self.check_monotonicity_of_omega22_average(
            self.orbit_average_omega22_apocenters,
            "omega22 averaged [apocenter to apocenter]")
        # combine the average omega22 at pericenters and apocenters
        orbit_averaged_omega22 = np.append(
            self.orbit_average_omega22_apocenters,
            self.orbit_averaged_omega22_pericenters)

        # get the times associated to the orbit averaged omega22
        if not hasattr(self, "t_for_orbit_averaged_omega22"):
            self.t_for_orbit_averaged_omega22, self.sorted_idx_for_orbit_averaged_omega22 = \
                self.get_t_average_for_orbit_averaged_omega22()
        # We now sort omega22_average using sorted_idx_for_orbit_averaged_omega22, the
        # same array of indices that was used to obtain the t_for_orbit_averaged_omega22
        # in the function eccDefinition.get_t_average_for_orbit_averaged_omega22.
        orbit_averaged_omega22 = orbit_averaged_omega22[self.sorted_idx_for_orbit_averaged_omega22]
        # check that omega22_average in strictly monotonic
        self.check_monotonicity_of_omega22_average(
            orbit_averaged_omega22,
            "omega22 averaged [apocenter to apocenter] and [pericenter to pericenter]")
        return self.interp(
            t, self.t_for_orbit_averaged_omega22, orbit_averaged_omega22)

    def check_monotonicity_of_omega22_average(self,
                                              omega22_average,
                                              description="omega22 average"):
        """Check that omega average is monotonically increasing.

        omega22_average:
            1d array of omega22 averages to check for monotonicity.
        description:
            String to describe what the the which omega22 average we are
            looking at.
        """
        idx_non_monotonic = np.where(
            np.diff(omega22_average) <= 0)[0]
        if len(idx_non_monotonic) > 0:
            first_idx = idx_non_monotonic[0]
            change_at_first_idx = (
                omega22_average[first_idx+1]
                - omega22_average[first_idx])
            if self.debug_plots:
                style = "APS"
                use_fancy_plotsettings(style=style)
                nrows = 4
                fig, axes = plt.subplots(
                    nrows=nrows,
                    figsize=(figWidthsTwoColDict[style],
                             nrows * figHeightsDict[style]))
                axes[0].plot(omega22_average, marker=".",
                             c=colorsDict["default"])
                axes[1].plot(np.diff(omega22_average), marker=".",
                             c=colorsDict["default"])
                axes[2].plot(self.t_average_pericenters,
                             self.orbit_averaged_omega22_pericenters,
                             label=labelsDict["pericenters"],
                             c=colorsDict["pericenter"],
                             marker=".")
                axes[2].plot(self.t_average_apocenters,
                             self.orbit_average_omega22_apocenters,
                             label=labelsDict["apocenters"],
                             c=colorsDict["apocenter"],
                             marker=".")
                axes[3].plot(self.t, self.omega22, c=colorsDict["default"])
                axes[3].plot(self.t_pericenters,
                             self.omega22[self.pericenters_location],
                             c=colorsDict["pericenter"],
                             label=labelsDict["pericenters"],
                             marker=".")
                axes[3].plot(self.t_apocenters,
                             self.omega22[self.apocenters_location],
                             c=colorsDict["apocenter"],
                             label=labelsDict["apocenters"],
                             marker=".")
                axes[2].legend()
                axes[2].set_ylabel(labelsDict["omega22_average"])
                axes[3].legend()
                axes[3].set_ylim(0,)
                axes[3].set_ylabel(labelsDict["omega22"])
                axes[1].axhline(0, c=colorsDict["vline"])
                axes[0].set_ylabel(labelsDict["omega22_average"])
                axes[1].set_ylabel(
                    fr"$\Delta$ {labelsDict['omega22_average']}")
                axes[0].set_title(
                    self.extra_kwargs["omega22_averaging_method"])
                fig.tight_layout()
                figName = f"./gwecc_{self.method}_{description.replace(' ', '_')}.pdf"
                # fig.savefig(figName)
                self.save_debug_fig(fig, figName)
                plt.close(fig)
                plot_info = f"See the plot saved as {figName}."
            else:
                plot_info = ("For more verbose output use `debug_level=1` and "
                             "for diagnostic plot use `debug_plots=True` in "
                             "extra_kwargs")
            raise Exception(
                f"{description} are non-monotonic.\n"
                f"First non-monotonicity occurs at peak number {first_idx},"
                f" where omega22 drops from {omega22_average[first_idx]} to"
                f" {omega22_average[first_idx+1]}, a decrease by"
                f" {abs(change_at_first_idx)}.\nTotal number of places of"
                f" non-monotonicity is {len(idx_non_monotonic)}.\n"
                f"Last one occurs at peak number {idx_non_monotonic[-1]}.\n"
                f"{plot_info}\n"
                "Possible fixes: \n"
                "   - Increase sampling rate of data\n"
                "   - Add to extra_kwargs the option 'treat_mid_points_between_pericenters_as_apocenters': True")

    def compute_mean_of_extrema_interpolants(self, t):
        """Find omega22 average by taking mean of the extrema interpolants".

        Take mean of omega22 spline through omega22 pericenters
        and apocenters to get
        omega22_average = 0.5 * (omega22_p(t) + omega22_a(t))
        """
        return 0.5 * (self.omega22_pericenters_interp(t) +
                      self.omega22_apocenters_interp(t))

    def compute_omega22_zeroecc(self, t):
        """Find omega22 from zeroecc data."""
        return self.interp(
            t, self.t_zeroecc_shifted, self.omega22_zeroecc)

    def get_available_omega22_averaging_methods(self):
        """Return available omega22 averaging methods."""
        available_methods = {
            "mean_of_extrema_interpolants": self.compute_mean_of_extrema_interpolants,
            "orbit_averaged_omega22": self.compute_orbit_averaged_omega22_at_extrema,
            "omega22_zeroecc": self.compute_omega22_zeroecc
        }
        return available_methods

    def get_omega22_average(self, method=None):
        """Get times and corresponding values of omega22 average.

        Parameters:
        -----------
        method: str
            omega22 averaging method. Must be one of the following:
            - "mean_of_extrema_interpolants"
            - "orbit_averaged_omega22"
            - "omega22_zeroecc"
            See get_available_omega22_averaging_methods for available averaging methods.
            Default is None which uses the method provided in self.extra_kwargs["omega22_averaging_method"]

        Returns:
        --------
        t_for_omega22_average:
            Times associated with omega22_average.
        omega22_average:
            omega22 average using given "method".
            These are data interpolated on the times t_for_omega22_average,
            where t_for_omega22_average is a subset of tref_in passed to the
            eccentricity measurement function.
            
            For the "orbit_averaged_omega22" method, the original
            omega22_average data points <omega22>_i are obtained by averaging
            the omega22 over the ith orbit between ith to i+1-th extrema. The
            associated <t>_i are obtained by taking the times at the midpoints
            between i-th and i+1-the extrema, i.e., <t>_i = (t_i + t_(i+1))/2.

            These original orbit averaged omega22 data points can be accessed
            using the gwecc_object with the following variables
            
            - orbit_average_omega22_apocenters: orbit averaged omega22 between apocenters
              This is available when measuring eccentricity at reference frequency.
              If it is not available, it can be computed using `get_orbit_averaged_omega22_at_apocenters`
            - t_average_apocenters: temporal midpoints between
              apocenters. These are associated with orbit_average_omega22_apocenters
            - orbit_averaged_omega22_pericenters: orbit averaged omega22 between pericenters
              This is available when measuring eccentricity at reference frequency.
              If it is not available, it can be computed using `get_orbit_averaged_omega22_at_pericenters`
            - t_average_pericenters: temporal midpoints between
              pericenters. These are associated with orbit_averaged_omega22_pericenters
        """
        if method is None:
            method = self.extra_kwargs["omega22_averaging_method"]
        if method != "orbit_averaged_omega22":
            # the average frequencies are using interpolants that use omega22
            # values between tmin and tmax, therefore the min and max time for
            # which omega22 average are the same as tmin and tmax, respectively.
            self.tmin_for_fref = self.tmin
            self.tmax_for_fref = self.tmax
        else:
            self.t_for_orbit_averaged_omega22, self.sorted_idx_for_orbit_averaged_omega22 = \
                self.get_t_average_for_orbit_averaged_omega22()
            # for orbit averaged omega22, the associated times are obtained using the temporal
            # midpoints of the extrema, therefore we need to make sure that we use
            # only those times that fall within tmin and tmax.
            self.tmin_for_fref = max(self.tmin, min(self.t_for_orbit_averaged_omega22))
            self.tmax_for_fref = min(self.tmax, max(self.t_for_orbit_averaged_omega22))
        t_for_omega22_average = self.t[
            np.logical_and(self.t >= self.tmin_for_fref,
                           self.t <= self.tmax_for_fref)]
        omega22_average = self.available_averaging_methods[
            method](t_for_omega22_average)
        return t_for_omega22_average, omega22_average

    def compute_tref_in_and_fref_out_from_fref_in(self, fref_in):
        """Compute tref_in and fref_out from fref_in.

        Using chosen omega22 average method we get the tref_in and fref_out
        for the given fref_in.

        When the input is frequencies where eccentricity/mean anomaly is to be
        measured, we internally want to map the input frequencies to a tref_in
        and then we proceed to calculate the eccentricity and mean anomaly for
        this tref_in in the same way as we do when the input array was time
        instead of frequencies.

        We first compute omega22_average(t) using the instantaneous omega22(t),
        which can be done in different ways as described below. Then, we keep
        only the allowed frequencies in fref_in by doing
        fref_out = fref_in[fref_in >= fref_min && fref_in < fref_max],
        Where fref_min/fref_max is the minimum/maximum allowed reference
        frequency for the given omega22 averaging method. See get_fref_bounds
        for more details.
        Finally, we find the times where omega22_average(t) = 2*pi*fref_out,
        and set those to tref_in.

        omega22_average(t) could be calculated in the following ways
        - Mean of the omega22 given by the spline through the pericenters and
          the spline through the apocenters, we call this
          "mean_of_extrema_interpolants"
        - Orbital average at the extrema, we call this
          "orbit_averaged_omega22"
        - omega22 of the zero eccentricity waveform, called "omega22_zeroecc"

        Users can provide a method through the "extra_kwargs" option with the
        key "omega22_averaging_method". Default is
        "orbit_averaged_omega22"

        Once we get the reference frequencies, we create a spline to get time
        as a function of these reference frequencies. This should work if the
        reference frequency is monotonic which it should be.
        Finally, we evaluate this spline on the fref_in to get the tref_in.
        """
        method = self.extra_kwargs["omega22_averaging_method"]
        if method in self.available_averaging_methods:
            # The fref_in array could have frequencies that is outside the
            # range of frequencies in omega22 average. Therefore, we want to
            # create a separate array of frequencies fref_out which is created
            # by taking on those frequencies that falls within the omega22
            # average. Then proceed to evaluate the tref_in based on these
            # fref_out
            fref_out = self.get_fref_out(fref_in, method)

            # Now that we have fref_out, we want to know the corresponding
            # tref_in such that omega22_average(tref_in) = fref_out * 2 * pi
            # This is done by first creating an interpolant of time as function
            # of omega22_average.
            # We get omega22_average by evaluating the omega22_average(t)
            # on t, from tmin_for_fref to tmax_for_fref
            self.t_for_omega22_average, self.omega22_average = self.get_omega22_average(method)

            # check that omega22_average is monotonically increasing
            self.check_monotonicity_of_omega22_average(
                self.omega22_average, "Interpolated omega22_average")

            # Get tref_in using interpolation
            tref_in = self.interp(fref_out,
                                  self.omega22_average/(2 * np.pi),
                                  self.t_for_omega22_average)
            # check if tref_in is monotonically increasing
            if any(np.diff(tref_in) <= 0):
                debug_message(f"tref_in from fref_in using method {method} is"
                              " not monotonically increasing.",
                              self.debug_level, important=False)
            return tref_in, fref_out
        else:
            raise KeyError(f"Omega22 averaging method {method} does not exist."
                           " Must be one of "
                           f"{list(self.available_averaging_methods.keys())}")

    def get_fref_bounds(self, method=None):
        """Get the allowed min and max reference frequency of 22 mode.

        Depending on the omega22 averaging method, this function returns the
        minimum and maximum allowed reference frequency of 22 mode.

        Note: If omega22_average is already computed using a `method` and
        therefore is not None, then it returns the minimum and maximum
        of that omega22_average and does not recompute the omega22_average using
        the input `method`. In other words, if omega22_average is already not None
        then input `method` is ignored and the existing omega22_average is used.
        To force recomputation of omega22_average, for example, with a new method
        one need to set it to None first.

        Parameters:
        -----------
        method:
            Omega22 averaging method.
            See get_available_omega22_averaging_methods for available methods.
            Default is None which will use the default
            method for omega22 averaging using extra_kwargs["omega22_averaging_method"]

        Returns:
            Minimum allowed reference frequency, Maximum allowed reference frequency.
        --------
        """
        if self.omega22_average is None:
            self.t_for_omega22_average, self.omega22_average = self.get_omega22_average(method)
        return min(self.omega22_average)/2/np.pi, max(self.omega22_average)/2/np.pi

    def get_fref_out(self, fref_in, method):
        """Get fref_out from fref_in that falls within the valid average f22 range.

        Parameters:
        ----------
        fref_in:
            Input 22 mode reference frequency array.

        method:
            method for getting average omega22

        Returns:
        -------
        fref_out:
            Slice of fref_in that satisfies:
            fref_in >= fref_min && fref_in < fref_max
        """
        fref_min, fref_max = self.get_fref_bounds(method)
        fref_out = fref_in[
            np.logical_and(fref_in >= fref_min,
                           fref_in < fref_max)]
        if len(fref_out) == 0:
            if fref_in[0] < fref_min:
                raise Exception("fref_in is earlier than minimum available "
                                f"frequency {fref_min}")
            if fref_in[-1] > fref_max:
                raise Exception("fref_in is later than maximum available "
                                f"frequency {fref_max}")
            else:
                raise Exception("fref_out is empty. This can happen if the "
                                "waveform has insufficient identifiable "
                                "pericenters/apocenters.")
        return fref_out

    def make_diagnostic_plots(
            self,
            add_help_text=True,
            usetex=True,
            style=None,
            use_fancy_settings=True,
            twocol=False,
            **kwargs):
        """Make diagnostic plots for the eccDefinition method.

        We plot different quantities to asses how well our eccentricity
        measurement method is working. This could be seen as a diagnostic tool
        to check an implemented method.

        We plot the following quantities
        - The eccentricity vs vs time
        - decc/dt vs time, this is to test the monotonicity of eccentricity as
          a function of time
        - mean anomaly vs time
        - omega_22 vs time with the pericenters and apocenters shown. This
          would show if the method is missing any pericenters/apocenters or
          selecting one which is not a pericenter/apocenter
        - deltaPhi_orb(i)/deltaPhi_orb(i-1), where deltaPhi_orb is the
          change in orbital phase from the previous extrema to the ith extrema.
          This helps to look for missing extrema, as there will be a drastic
          (roughly factor of 2) change in deltaPhi_orb(i) if there is a missing
          extrema, and the ratio will go from ~1 to ~2.

        Additionally, we plot the following if data for zero eccentricity is
        provided and method is not residual method
        - residual amp22 vs time with the location of pericenters and
          apocenters shown.
        - residual omega22 vs time with the location of pericenters and
          apocenters shown.
        If the method itself uses residual data, then add one plot for
        - data that is not being used for finding extrema.
        For example, if method is ResidualAmplitude
        then plot residual omega and vice versa.
        These two plots further help in understanding any unwanted feature
        in the measured eccentricity vs time plot. For example, non smoothness
        in the residual omega22 would indicate that the data in omega22 is not
        good which might be causing glitches in the measured eccentricity plot.

        Finally, plot
        - data that is being used for finding extrema.

        Parameters:
        -----------
        add_help_text:
            If True, add text to describe features in the plot.
            Default is True.
        usetex:
            If True, use TeX to render texts.
            Default is True.
        style:
            Set font size, figure size suitable for particular use case. For
            example, to generate plot for "APS" journals, use style="APS".  For
            showing plots in a jupyter notebook, use "Notebook" so that plots
            are bigger and fonts are appropriately larger and so on.  See
            plot_settings.py for more details.  If None, then uses "Notebook"
            when twocol is False and uses "APS" if twocol is True.
            Default is None.
        use_fancy_settings:
            Use fancy settings for matplotlib to make the plot look prettier.
            See plot_settings.py for more details.
            Default is True.
        twocol:
            Use a two column grid layout. Default is False.
        **kwargs:
            kwargs to be passed to plt.subplots()

        Returns:
        fig:
            Figure object.
        axarr:
            Axes object.
        """
        # Make a list of plots we want to add
        list_of_plots = [self.plot_eccentricity,
                         self.plot_mean_anomaly,
                         self.plot_omega22,
                         self.plot_data_used_for_finding_extrema,
                         self.plot_decc_dt,
                         self.plot_phase_diff_ratio_between_extrema]
        if "hlm_zeroecc" in self.dataDict:
            # add residual amp22 plot
            if self.method != "ResidualAmplitude":
                list_of_plots.append(self.plot_residual_amp22)
            # add residual omega22 plot
            if self.method != "ResidualFrequency":
                list_of_plots.append(self.plot_residual_omega22)

        # Set style if None
        if style is None:
            style = "APS" if twocol else "Notebook"
        # Initiate figure, axis
        nrows = int(np.ceil(len(list_of_plots) / 2)) if twocol else len(
            list_of_plots)
        figsize = (figWidthsTwoColDict[style],
                   figHeightsDict[style] * nrows)
        default_kwargs = {"nrows": nrows,
                          "ncols": 2 if twocol else 1,
                          "figsize": figsize,
                          "sharex": True}
        for key in default_kwargs:
            if key not in kwargs:
                kwargs.update({key: default_kwargs[key]})
        if use_fancy_settings:
            use_fancy_plotsettings(usetex=usetex, style=style)
        fig, axarr = plt.subplots(**kwargs)
        axarr = np.reshape(axarr, -1, "C")

        # populate figure, axis
        for idx, plot in enumerate(list_of_plots):
            plot(
                fig,
                axarr[idx],
                add_help_text=add_help_text,
                usetex=usetex,
                use_fancy_settings=False)
            axarr[idx].tick_params(labelbottom=True)
            axarr[idx].set_xlabel("")
        # set xlabel in the last row
        axarr[-1].set_xlabel(labelsDict["t"])
        if twocol:
            axarr[-2].set_xlabel(labelsDict["t"])
        # delete empty subplots
        for idx, ax in enumerate(axarr[len(list_of_plots):]):
            fig.delaxes(ax)
        fig.tight_layout()
        return fig, axarr

    def plot_eccentricity(
            self,
            fig=None,
            ax=None,
            add_help_text=True,
            usetex=True,
            style="Notebook",
            use_fancy_settings=True,
            add_vline_at_tref=True,
            **kwargs):
        """Plot measured ecc as function of time.

                Parameters:
        -----------
        fig:
            Figure object to add the plot to. If None, initiates a new figure
            object.  Default is None.
        ax:
            Axis object to add the plot to. If None, initiates a new axis
            object.  Default is None.
        add_help_text:
            If True, add text to describe features in the plot.
            Default is True.
        usetex:
            If True, use TeX to render texts.
            Default is True.
        style:
            Set font size, figure size suitable for particular use case. For
            example, to generate plot for "APS" journals, use style="APS".  For
            showing plots in a jupyter notebook, use "Notebook" so that plots
            are bigger and fonts are appropriately larger and so on.  See
            plot_settings.py for more details.
            Default is Notebook.
        use_fancy_settings:
            Use fancy settings for matplotlib to make the plot look prettier.
            See plot_settings.py for more details.
            Default is True.
        add_vline_at_tref:
            If tref_out is scalar and add_vline_at_tref is True then add a
            vertical line to indicate the location of tref_out on the time
            axis.

        Returns:
        fig, ax
        """
        if fig is None or ax is None:
            figNew, ax = plt.subplots(figsize=(figWidthsTwoColDict[style], 4))
        if use_fancy_settings:
            use_fancy_plotsettings(usetex=usetex, style=style)
        default_kwargs = {"c": colorsDict["default"]}
        for key in default_kwargs:
            if key not in kwargs:
                kwargs.update({key: default_kwargs[key]})
        if self.ecc_for_checks is None:
            self.ecc_for_checks = self.compute_eccentricity(
                self.t_for_checks)
        ax.plot(self.t_for_checks, self.ecc_for_checks, **kwargs)
        # add a vertical line in case of scalar tref_out/fref_out indicating
        # the corresponding reference time
        if self.tref_out.size == 1 and add_vline_at_tref:
            ax.axvline(self.tref_out, c=colorsDict["pericentersvline"], ls=":",
                       label=labelsDict["t_ref"])
            ax.plot(self.tref_out, self.eccentricity, ls="", marker=".")
            ax.legend(frameon=True, handlelength=1, labelspacing=0.2,
                      columnspacing=1)
        ax.set_xlabel(labelsDict["t"])
        ax.set_ylabel(labelsDict["eccentricity"])
        if fig is None or ax is None:
            return figNew, ax
        else:
            return ax

    def plot_decc_dt(
            self,
            fig=None,
            ax=None,
            add_help_text=True,
            usetex=True,
            style="Notebook",
            use_fancy_settings=True,
            **kwargs):
        """Plot decc_dt as function of time to check monotonicity.

        If decc_dt becomes positive, ecc(t) is not monotonically decreasing.

        Parameters:
        -----------
        fig:
            Figure object to add the plot to. If None, initiates a new figure
            object.  Default is None.
        ax:
            Axis object to add the plot to. If None, initiates a new axis
            object.  Default is None.
        add_help_text:
            If True, add text to describe features in the plot.
            Default is True.
        usetex:
            If True, use TeX to render texts.
            Default is True.
        style:
            Set font size, figure size suitable for particular use case. For
            example, to generate plot for "APS" journals, use style="APS".  For
            showing plots in a jupyter notebook, use "Notebook" so that plots
            are bigger and fonts are appropriately larger and so on.  See
            plot_settings.py for more details.
            Default is Notebook.
        use_fancy_settings:
            Use fancy settings for matplotlib to make the plot look prettier.
            See plot_settings.py for more details.
            Default is True.

        Returns:
        fig, ax
        """
        if fig is None or ax is None:
            figNew, ax = plt.subplots(figsize=(figWidthsTwoColDict[style], 4))
        if use_fancy_settings:
            use_fancy_plotsettings(usetex=usetex, style=style)
        default_kwargs = {"c": colorsDict["default"]}
        for key in default_kwargs:
            if key not in kwargs:
                kwargs.update({key: default_kwargs[key]})
        if self.decc_dt_for_checks is None:
            self.decc_dt_for_checks = self.derivative_of_eccentricity(
                self.t_for_checks, n=1)
        ax.plot(self.t_for_checks, self.decc_dt_for_checks, **kwargs)
        ax.set_xlabel(labelsDict["t"])
        ax.set_ylabel(labelsDict["dedt"])
        if add_help_text:
            ax.text(
                0.05,
                0.05,
                ("We expect decc/dt to be always negative"),
                ha="left",
                va="bottom",
                transform=ax.transAxes)
        # change ticks to scientific notation
        ax.ticklabel_format(style='sci', scilimits=(-3, 4), axis='y')
        # add line to indicate y = 0
        ax.axhline(0, ls="--")
        if fig is None or ax is None:
            return figNew, ax
        else:
            return ax

    def plot_mean_anomaly(
            self,
            fig=None,
            ax=None,
            add_help_text=True,
            usetex=True,
            style="Notebook",
            use_fancy_settings=True,
            add_vline_at_tref=True,
            **kwargs):
        """Plot measured mean anomaly as function of time.

        Parameters:
        -----------
        fig:
            Figure object to add the plot to. If None, initiates a new figure
            object.  Default is None.
        ax:
            Axis object to add the plot to. If None, initiates a new axis
            object.  Default is None.
        add_help_text:
            If True, add text to describe features in the plot.
            Default is True.
        usetex:
            If True, use TeX to render texts.
            Default is True.
        style:
            Set font size, figure size suitable for particular use case. For
            example, to generate plot for "APS" journals, use style="APS".  For
            showing plots in a jupyter notebook, use "Notebook" so that plots
            are bigger and fonts are appropriately larger and so on.  See
            plot_settings.py for more details.
            Default is Notebook.
        use_fancy_settings:
            Use fancy settings for matplotlib to make the plot look prettier.
            See plot_settings.py for more details.
            Default is True.
        add_vline_at_tref:
            If tref_out is scalar and add_vline_at_tref is True then add a
            vertical line to indicate the location of tref_out on the time
            axis.

        Returns:
        --------
        fig, ax
        """
        if fig is None or ax is None:
            figNew, ax = plt.subplots(figsize=(figWidthsTwoColDict[style], 4))
        if use_fancy_settings:
            use_fancy_plotsettings(usetex=usetex, style=style)
        default_kwargs = {"c": colorsDict["default"]}
        for key in default_kwargs:
            if key not in kwargs:
                kwargs.update({key: default_kwargs[key]})
        ax.plot(self.t_for_checks,
                self.compute_mean_anomaly(self.t_for_checks),
                **kwargs)
        # add a vertical line in case of scalar tref_out/fref_out indicating the
        # corresponding reference time
        if self.tref_out.size == 1 and add_vline_at_tref:
            ax.axvline(self.tref_out, c=colorsDict["pericentersvline"], ls=":",
                       label=labelsDict["t_ref"])
            ax.plot(self.tref_out, self.mean_anomaly, ls="", marker=".")
            ax.legend(frameon=True, handlelength=1, labelspacing=0.2,
                      columnspacing=1)
        ax.set_xlabel(labelsDict["t"])
        ax.set_ylabel(labelsDict["mean_anomaly"])
        if fig is None or ax is None:
            return figNew, ax
        else:
            return ax

    def plot_omega22(
            self,
            fig=None,
            ax=None,
            add_help_text=True,
            usetex=True,
            style="Notebook",
            use_fancy_settings=True,
            **kwargs):
        """Plot omega22, the locations of the apocenters and pericenters.

        Also plots their corresponding interpolants.
        This would show if the method is missing any pericenters/apocenters or
        selecting one which is not a pericenter/apocenter.

        Parameters:
        -----------
        fig:
            Figure object to add the plot to. If None, initiates a new figure
            object.  Default is None.
        ax:
            Axis object to add the plot to. If None, initiates a new axis
            object.  Default is None.
        add_help_text:
            If True, add text to describe features in the plot.
            Default is True.
        usetex:
            If True, use TeX to render texts.
            Default is True.
        style:
            Set font size, figure size suitable for particular use case. For
            example, to generate plot for "APS" journals, use style="APS".  For
            showing plots in a jupyter notebook, use "Notebook" so that plots
            are bigger and fonts are appropriately larger and so on.  See
            plot_settings.py for more details.
            Default is Notebook.
        use_fancy_settings:
            Use fancy settings for matplotlib to make the plot look prettier.
            See plot_settings.py for more details.
            Default is True.

        Returns:
        --------
        fig, ax
        """
        if fig is None or ax is None:
            figNew, ax = plt.subplots(figsize=(figWidthsTwoColDict[style], 4))
        if use_fancy_settings:
            use_fancy_plotsettings(usetex=usetex, style=style)
        ax.plot(self.t_for_checks,
                self.omega22_pericenters_interp(self.t_for_checks),
                c=colorsDict["pericenter"],
                label=labelsDict["omega22_pericenters"],
                **kwargs)
        ax.plot(self.t_for_checks, self.omega22_apocenters_interp(
            self.t_for_checks),
                c=colorsDict["apocenter"],
                label=labelsDict["omega22_apocenters"],
                **kwargs)
        ax.plot(self.t, self.omega22,
                c=colorsDict["default"], label=labelsDict["omega22"])
        ax.plot(self.t[self.pericenters_location],
                self.omega22[self.pericenters_location],
                c=colorsDict["pericenter"],
                marker=".", ls="")
        ax.plot(self.t[self.apocenters_location],
                self.omega22[self.apocenters_location],
                c=colorsDict["apocenter"],
                marker=".", ls="")
        # set reasonable ylims
        ymin = min(self.omega22)
        ymax = max(self.omega22)
        pad = 0.05 * ymax  # 5 % buffer for better visibility
        ax.set_ylim(ymin - pad, ymax + pad)
        # add help text
        if add_help_text:
            ax.text(
                0.22,
                0.98,
                (r"\noindent To avoid extrapolation, first and last\\"
                 r"extrema are excluded when\\"
                 r"evaluating $\omega_{a}$/$\omega_{p}$ interpolants"),
                ha="left",
                va="top",
                transform=ax.transAxes)
        ax.set_xlabel(r"$t$")
        ax.set_ylabel(labelsDict["omega22"])
        ax.legend(frameon=True,
                  handlelength=1, labelspacing=0.2, columnspacing=1)
        if fig is None or ax is None:
            return figNew, ax
        else:
            return ax

    def plot_omega22_average(
            self,
            fig=None,
            ax=None,
            usetex=True,
            style="Notebook",
            use_fancy_settings=True,
            plot_omega22=True,
            plot_orbit_averaged_omega22_at_extrema=True,
            **kwargs):
        """Plot omega22_average.

        Parameters:
        -----------
        fig:
            Figure object to add the plot to. If None, initiates a new figure
            object.  Default is None.
        ax:
            Axis object to add the plot to. If None, initiates a new axis
            object.  Default is None.
        usetex:
            If True, use TeX to render texts.
            Default is True.
        style:
            Set font size, figure size suitable for particular use case. For
            example, to generate plot for "APS" journals, use style="APS".  For
            showing plots in a jupyter notebook, use "Notebook" so that plots
            are bigger and fonts are appropriately larger and so on.  See
            plot_settings.py for more details.
            Default is Notebook.
        use_fancy_settings:
            Use fancy settings for matplotlib to make the plot look prettier.
            See plot_settings.py for more details.
            Default is True.
        plot_omega22: bool
            If True, plot omega22 also. Default is True.
        plot_orbit_averaged_omega22_at_extrema: bool
            If True and method is orbit_averaged_omega22, plot the the orbit averaged omega22
            at the extrema as well. Default is True.

        Returns:
        --------
        fig, ax
        """
        if fig is None or ax is None:
            figNew, ax = plt.subplots(figsize=(figWidthsTwoColDict[style], 4))
        if use_fancy_settings:
            use_fancy_plotsettings(usetex=usetex, style=style)
        # check if omega22_average is already available. If non available, compute it.
        if self.omega22_average is None:
            self.t_for_omega22_average, self.omega22_average = self.get_omega22_average()
        ax.plot(self.t_for_omega22_average,
                self.omega22_average,
                c=colorsDict["default"],
                label=labelsDict["omega22_average"],
                **kwargs)
        if plot_omega22:
            ax.plot(self.t, self.omega22,
                    c='k',
                    alpha=0.4,
                    lw=0.5,
                    label=labelsDict["omega22"])
        if (self.extra_kwargs["omega22_averaging_method"] == "orbit_averaged_omega22" and
            plot_orbit_averaged_omega22_at_extrema):
            ax.plot(self.t_average_apocenters,
                    self.orbit_average_omega22_apocenters,
                    c=colorsDict["apocenter"],
                    marker=".", ls="",
                    label=labelsDict["orbit_averaged_omega22_apocenters"])
            ax.plot(self.t_average_pericenters,
                    self.orbit_averaged_omega22_pericenters,
                    c=colorsDict["pericenter"],
                    marker=".", ls="",
                    label=labelsDict["orbit_averaged_omega22_pericenters"])
        # set reasonable ylims
        ymin = min(self.omega22)
        ymax = max(self.omega22)
        pad = 0.05 * ymax  # 5 % buffer for better visibility
        ax.set_ylim(ymin - pad, ymax + pad)
        ax.set_xlabel(r"$t$")
        ax.set_ylabel(labelsDict["omega22"])
        ax.legend(frameon=True,
                  handlelength=1, labelspacing=0.2, columnspacing=1)
        if fig is None or ax is None:
            return figNew, ax
        else:
            return ax

    def plot_amp22(
            self,
            fig=None,
            ax=None,
            add_help_text=True,
            usetex=True,
            style="Notebook",
            use_fancy_settings=True,
            **kwargs):
        """Plot amp22, the locations of the apocenters and pericenters.

        This would show if the method is missing any pericenters/apocenters or
        selecting one which is not a pericenter/apocenter.

        Parameters:
        -----------
        fig:
            Figure object to add the plot to. If None, initiates a new figure
            object.  Default is None.
        ax:
            Axis object to add the plot to. If None, initiates a new axis
            object.  Default is None.
        add_help_text:
            If True, add text to describe features in the plot.
            Default is True.
        usetex:
            If True, use TeX to render texts.
            Default is True.
        style:
            Set font size, figure size suitable for particular use case. For
            example, to generate plot for "APS" journals, use style="APS".  For
            showing plots in a jupyter notebook, use "Notebook" so that plots
            are bigger and fonts are appropriately larger and so on.  See
            plot_settings.py for more details.
            Default is Notebook.
        use_fancy_settings:
            Use fancy settings for matplotlib to make the plot look prettier.
            See plot_settings.py for more details.
            Default is True.

        Returns:
        --------
        fig, ax
        """
        if fig is None or ax is None:
            figNew, ax = plt.subplots(figsize=(figWidthsTwoColDict[style], 4))
        if use_fancy_settings:
            use_fancy_plotsettings(usetex=usetex, style=style)
        ax.plot(self.t, self.amp22,
                c=colorsDict["default"], label=labelsDict["amp22"])
        ax.plot(self.t[self.pericenters_location],
                self.amp22[self.pericenters_location],
                c=colorsDict["pericenter"],
                marker=".", ls="", label=labelsDict["pericenters"])
        ax.plot(self.t[self.apocenters_location],
                self.amp22[self.apocenters_location],
                c=colorsDict["apocenter"],
                marker=".", ls="", label=labelsDict["apocenters"])
        # set reasonable ylims
        ymin = min(self.amp22)
        ymax = max(self.amp22)
        ax.set_ylim(ymin, ymax)
        ax.set_xlabel(labelsDict["t"])
        ax.set_ylabel(labelsDict["amp22"])
        ax.legend(handlelength=1, labelspacing=0.2, columnspacing=1)
        if fig is None or ax is None:
            return figNew, ax
        else:
            return ax

    def plot_phase_diff_ratio_between_extrema(
            self,
            fig=None,
            ax=None,
            add_help_text=True,
            usetex=True,
            style="Notebook",
            use_fancy_settings=True,
            **kwargs):
        """Plot phase diff ratio between consecutive extrema as function of time.

        Plots deltaPhi_orb(i)/deltaPhi_orb(i-1), where deltaPhi_orb is the
        change in orbital phase from the previous extrema to the ith extrema.
        This helps to look for missing extrema, as there will be a drastic
        (roughly factor of 2) change in deltaPhi_orb(i) if there is a missing
        extrema, and the ratio will go from ~1 to ~2.

        Parameters:
        -----------
        fig:
            Figure object to add the plot to. If None, initiates a new figure
            object.  Default is None.
        ax:
            Axis object to add the plot to. If None, initiates a new axis
            object.  Default is None.
        add_help_text:
            If True, add text to describe features in the plot.
            Default is True.
        usetex:
            If True, use TeX to render texts.
            Default is True.
        style:
            Set font size, figure size suitable for particular use case. For
            example, to generate plot for "APS" journals, use style="APS".  For
            showing plots in a jupyter notebook, use "Notebook" so that plots
            are bigger and fonts are appropriately larger and so on.  See
            plot_settings.py for more details.
            Default is Notebook.
        use_fancy_settings:
            Use fancy settings for matplotlib to make the plot look prettier.
            See plot_settings.py for more details.
            Default is True.

        Returns:
        --------
        fig, ax
        """
        if fig is None or ax is None:
            figNew, ax = plt.subplots(figsize=(figWidthsTwoColDict[style], 4))
        if use_fancy_settings:
            use_fancy_plotsettings(usetex=usetex, style=style)
        tpericenters = self.t[self.pericenters_location[1:]]
        if self.orb_phase_diff_ratio_at_pericenters is None:
            self.orb_phase_diff_at_pericenters, \
                self.orb_phase_diff_ratio_at_pericenters \
                = self.check_extrema_separation(self.pericenters_location,
                                                "pericenters")
            self.orb_phase_diff_at_apocenters, \
                self.orb_phase_diff_ratio_at_apocenters \
                = self.check_extrema_separation(self.apocenters_location,
                                                "apocenters")
        ax.plot(tpericenters[1:], self.orb_phase_diff_ratio_at_pericenters[1:],
                c=colorsDict["pericenter"],
                marker=".", label="Pericenter phase diff ratio")
        tapocenters = self.t[self.apocenters_location[1:]]
        ax.plot(tapocenters[1:], self.orb_phase_diff_ratio_at_apocenters[1:],
                c=colorsDict["apocenter"],
                marker=".", label="Apocenter phase diff ratio")
        ax.set_xlabel(labelsDict["t"])
        ax.set_ylabel(r"$\Delta \Phi_{orb}[i] / \Delta \Phi_{orb}[i-1]$")
        if add_help_text:
            ax.text(
                0.5,
                0.98,
                ("If phase difference ratio exceeds 1.5,\n"
                 "there might be missing extrema."),
                ha="center",
                va="top",
                transform=ax.transAxes)
        ax.set_title("Ratio of phase difference between consecutive extrema")
        ax.legend(frameon=True, loc="center left",
                  handlelength=1, labelspacing=0.2, columnspacing=1)
        if fig is None or ax is None:
            return figNew, ax
        else:
            return ax

    def plot_residual_omega22(
            self,
            fig=None,
            ax=None,
            add_help_text=True,
            usetex=True,
            style="Notebook",
            use_fancy_settings=True,
            **kwargs):
        """Plot residual omega22, the locations of the apocenters and pericenters.

        Useful to look for bad omega22 data near merger.
        We also throw away post merger before since it makes the plot
        unreadble.

        Parameters:
        -----------
        fig:
            Figure object to add the plot to. If None, initiates a new figure
            object.  Default is None.
        ax:
            Axis object to add the plot to. If None, initiates a new axis
            object.  Default is None.
        add_help_text:
            If True, add text to describe features in the plot.
            Default is True.
        usetex:
            If True, use TeX to render texts.
            Default is True.
        style:
            Set font size, figure size suitable for particular use case. For
            example, to generate plot for "APS" journals, use style="APS".  For
            showing plots in a jupyter notebook, use "Notebook" so that plots
            are bigger and fonts are appropriately larger and so on.  See
            plot_settings.py for more details.  Default is Notebook.
        use_fancy_settings:
            Use fancy settings for matplotlib to make the plot look prettier.
            See plot_settings.py for more details.
            Default is True.

        Returns:
        --------
        fig, ax
        """
        if fig is None or ax is None:
            figNew, ax = plt.subplots(figsize=(figWidthsTwoColDict[style], 4))
        if use_fancy_settings:
            use_fancy_plotsettings(usetex=usetex, style=style)
        ax.plot(self.t, self.res_omega22, c=colorsDict["default"])
        ax.plot(self.t[self.pericenters_location],
                self.res_omega22[self.pericenters_location],
                marker=".", ls="", label=labelsDict["pericenters"],
                c=colorsDict["pericenter"])
        ax.plot(self.t[self.apocenters_location],
                self.res_omega22[self.apocenters_location],
                marker=".", ls="", label=labelsDict["apocenters"],
                c=colorsDict["apocenter"])
        # set reasonable ylims
        ymin = min(self.res_omega22)
        ymax = max(self.res_omega22)
        # we want to make the ylims symmetric about y=0
        ylim = max(ymax, -ymin)
        pad = 0.05 * ylim  # 5 % buffer for better visibility
        ax.set_ylim(-ylim - pad, ylim + pad)
        ax.set_xlabel(labelsDict["t"])
        ax.set_ylabel(labelsDict["res_omega22"])
        ax.legend(frameon=True, loc="center left",
                  handlelength=1, labelspacing=0.2, columnspacing=1)
        if fig is None or ax is None:
            return figNew, ax
        else:
            return ax

    def plot_residual_amp22(
            self,
            fig=None,
            ax=None,
            add_help_text=True,
            usetex=True,
            style="Notebook",
            use_fancy_settings=True,
            **kwargs):
        """Plot residual amp22, the locations of the apocenters and pericenters.

        Parameters:
        -----------
        fig:
            Figure object to add the plot to. If None, initiates a new figure
            object.  Default is None.
        ax:
            Axis object to add the plot to. If None, initiates a new axis
            object.  Default is None.
        add_help_text:
            If True, add text to describe features in the plot.
            Default is True.
        usetex:
            If True, use TeX to render texts.
            Default is True.
        style:
            Set font size, figure size suitable for particular use case. For
            example, to generate plot for "APS" journals, use style="APS".  For
            showing plots in a jupyter notebook, use "Notebook" so that plots
            are bigger and fonts are appropriately larger and so on.  See
            plot_settings.py for more details.
            Default is Notebook.
        use_fancy_settings:
            Use fancy settings for matplotlib to make the plot look prettier.
            See plot_settings.py for more details.
            Default is True.

        Returns:
        --------
        fig, ax
        """
        if fig is None or ax is None:
            figNew, ax = plt.subplots(figsize=(figWidthsTwoColDict[style], 4))
        if use_fancy_settings:
            use_fancy_plotsettings(usetex=usetex, style=style)
        ax.plot(self.t, self.res_amp22, c=colorsDict["default"])
        ax.plot(self.t[self.pericenters_location],
                self.res_amp22[self.pericenters_location],
                c=colorsDict["pericenter"],
                marker=".", ls="", label=labelsDict["pericenters"])
        ax.plot(self.t[self.apocenters_location],
                self.res_amp22[self.apocenters_location],
                c=colorsDict["apocenter"],
                marker=".", ls="", label=labelsDict["apocenters"])
        # set reasonable ylims
        ymin = min(self.res_amp22)
        ymax = max(self.res_amp22)
        # we want to make the ylims symmetric about y=0
        ylim = max(ymax, -ymin)
        pad = 0.05 * ylim  # 5 % buffer for better visibility
        ax.set_ylim(-ylim - pad, ylim + pad)
        ax.set_xlabel(labelsDict["t"])
        ax.set_ylabel(labelsDict["res_amp22"])
        ax.legend(frameon=True, loc="center left", handlelength=1,
                  labelspacing=0.2,
                  columnspacing=1)
        if fig is None or ax is None:
            return figNew, ax
        else:
            return ax

    def plot_data_used_for_finding_extrema(
            self,
            fig=None,
            ax=None,
            add_help_text=True,
            usetex=True,
            style="Notebook",
            use_fancy_settings=True,
            add_vline_at_tref=True,
            **kwargs):
        """Plot the data that is being used.

        Also the locations of the apocenters and pericenters.
        Parameters:
        -----------
        fig:
            Figure object to add the plot to. If None, initiates a new figure
            object.  Default is None.
        ax:
            Axis object to add the plot to. If None, initiates a new axis
            object.  Default is None.
        add_help_text:
            If True, add text to describe features in the plot.
            Default is True.
        usetex:
            If True, use TeX to render texts.
            Default is True.
        style:
            Set font size, figure size suitable for particular use case. For
            example, to generate plot for "APS" journals, use style="APS".  For
            showing plots in a jupyter notebook, use "Notebook" so that plots
            are bigger and fonts are appropriately larger and so on.  See
            plot_settings.py for more details.
            Default is Notebook.
        use_fancy_settings:
            Use fancy settings for matplotlib to make the plot look prettier.
            See plot_settings.py for more details.
            Default is True.
        add_vline_at_tref:
            If tref_out is scalar and add_vline_at_tref is True then add a
            vertical line to indicate the location of tref_out on the time
            axis.

        Returns:
        fig, ax
        """
        if fig is None or ax is None:
            figNew, ax = plt.subplots(figsize=(figWidthsTwoColDict[style], 4))
        if use_fancy_settings:
            use_fancy_plotsettings(usetex=usetex, style=style)
        ax.plot(self.t, self.data_for_finding_extrema,
                c=colorsDict["default"])
        ax.plot(
            self.t[self.pericenters_location],
            self.data_for_finding_extrema[self.pericenters_location],
            c=colorsDict["pericenter"],
            marker=".", ls="",
            label=labelsDict["pericenters"])
        apocenters, = ax.plot(
            self.t[self.apocenters_location],
            self.data_for_finding_extrema[self.apocenters_location],
            c=colorsDict["apocenter"],
            marker=".", ls="",
            label=labelsDict["apocenters"])
        # set reasonable ylims
        ymin = min(self.data_for_finding_extrema)
        ymax = max(self.data_for_finding_extrema)
        # we want to make the ylims symmetric about y=0 when Residual data is
        # used
        if "Residual" in self.method:
            ylim = max(ymax, -ymin)
            pad = 0.05 * ylim  # 5 % buffer for better visibility
            ax.set_ylim(-ylim - pad, ylim + pad)
        else:
            pad = 0.05 * ymax
            ax.set_ylim(ymin - pad, ymax + pad)
        ax.set_xlabel(labelsDict["t"])
        ax.set_ylabel(self.label_for_data_for_finding_extrema)
        # Add vertical line to indicate the latest time used for extrema
        # finding
        ax.axvline(
            self.t[-1],
            c=colorsDict["vline"], ls="--",
            label="Latest time used for finding extrema.")
        # if tref_out/fref_out is scalar then add vertical line to indicate
        # corresponding reference time.
        if self.tref_out.size == 1 and add_vline_at_tref:
            ax.axvline(self.tref_out, c=colorsDict["pericentersvline"], ls=":",
                       label=labelsDict["t_ref"])
        # add legends
        ax.legend(frameon=True, handlelength=1, labelspacing=0.2,
                  columnspacing=1,
                  loc="upper left")
        # set title
        ax.set_title(
            "Data being used for finding the extrema.",
            ha="center")
        if fig is None or ax is None:
            return figNew, ax
        else:
            return ax

    def save_debug_fig(self, fig, fname, fig_name=None, format="pdf"):
        """Save debug plots in fig using fname.

        parameters:
        -----------
        fig:
            fig object to use for saving the plots.
        fname:
            A path, or a Python file-like object, or possibly some
            backend-dependent object such as
            `matplotlib.backends.backend_pdf.PdfPages`. See `fname` in
            plt.savefig for more documentation.
        fig_name:
            fig_name to print before saving the plot. If None, fname is
            used as message assuming that fname is a string. If
            message is None and fname is not a string, Exception is
            raised.
            Default is None.
        format:
            Format for saving the plot. Default is pdf.
        """
        if fig_name is None:
            if type(fname) != str:
                raise Exception("Message cannot be None when fname is not a"
                                " string.")
            fig_name = fname
        print(f"Saving debug plot to {fig_name}")
        fig.savefig(fname, format=format)

    def get_apocenters_from_pericenters(self, pericenters):
        """Get apocenters locations from pericenetrs locations.

        This function treats the mid points between two successive pericenters
        as the location of the apocenter in between the same two pericenters.
        Thus it does not find the locations of the apocenters using pericenter
        finder at all. It is useful in situation where finding pericenters is
        easy but finding the apocenters in between is difficult. This is the
        case for highly eccentric systems where eccentricity approaches 1. For
        such systems the amp22/omega22 data between the pericenters is almost
        flat and hard to find the local minima.

        returns:
        ------
        locations of apocenters
        """
        # NOTE: Assuming uniform time steps.
        # TODO: Make it work for non
        # uniform time steps In the following we get the location of mid point
        # between ith pericenter and (i+1)th pericenter as (loc[i] +
        # loc[i+1])/2 where loc is the array that contains the pericenter
        # locations. This works because time steps are assumed to be uniform
        # and hence proportional to the time itself.
        apocenters = (pericenters[:-1]
                      + pericenters[1:]) / 2
        apocenters = apocenters.astype(int)  # convert to ints
        return apocenters

    def get_width_for_peak_finder_for_dimless_units(
            self,
            width_for_unit_timestep=50):
        """Get the minimal value of `width` parameter for extrema finding.

        See the documentation under
        eccDefinition.get_width_for_peak_finder_from_phase22
        for why this is useful to set when calling scipy.signal.find_peaks.

        This function gets an appropriate width by scaling it with the time
        steps in the time array of the waveform data.  NOTE: As the function
        name mentions, this should be used only for dimensionless units. This
        is because the `width_for_unit_timestep` parameter refers to unit
        timestep in units of M. It is the fiducial width to use if the time
        step is 1M. If using time in seconds, this would depend on the total
        mass.

        Parameters:
        ----------
        width_for_unit_timestep:
            Width to use when the time step in the wavefrom data is 1.

        Returns:
        -------
        width:
            Minimal width to separate consecutive peaks.
        """
        return int(width_for_unit_timestep / (self.t[1] - self.t[0]))<|MERGE_RESOLUTION|>--- conflicted
+++ resolved
@@ -175,18 +175,6 @@
                 eccDefinitionUsingFrequencyFits.get_default_kwargs_for_fits_methods
                 for allowed keys.
         """
-<<<<<<< HEAD
-        # check dataDict
-        if dataDict is None:
-            raise Exception("`dataDict` can not be `None`.")
-        # check if there are unrecognized keys in the dataDict
-        self.recognized_dataDict_keys = self.get_recognized_dataDict_keys()
-        for kw in dataDict.keys():
-            if kw not in self.recognized_dataDict_keys:
-                warnings.warn(
-                    f"kw {kw} is not a recognized key word in dataDict.")
-=======
->>>>>>> d5c998e6
         # Truncate dataDict if num_orbits_to_exclude_before_merger is not None
         self.dataDict, self.t_merger, self.amp22_merger, min_width_for_extrema \
             = self.truncate_dataDict_if_necessary(

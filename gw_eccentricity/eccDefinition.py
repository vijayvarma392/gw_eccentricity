--- conflicted
+++ resolved
@@ -8,12 +8,9 @@
 
 import numpy as np
 import matplotlib.pyplot as plt
-<<<<<<< HEAD
 from copy import deepcopy
-=======
 import warnings
 from .load_data import get_coprecessing_data_dict
->>>>>>> dd068f83
 from .utils import peak_time_via_quadratic_fit, check_kwargs_and_set_defaults
 from .utils import amplitude_using_all_modes
 from .utils import time_deriv_4thOrder
